<<<<<<< HEAD
# librdkafka v2.1.2 (UNRELEASED)
 * Added `fetch.queue.backoff.ms` to the consumer to control how long
   the consumer backs off the next fetch attempt when the pre-fetch queue
   has exceeded its queuing thresholds.
   This allows latency sensitive applications to tune message
   consumption latency. (#2879)
=======
# librdkafka v2.2.0

librdkafka v2.2.0 is a feature release:

 * Store offset commit metadata in `rd_kafka_offsets_store` (@mathispesch, #4084).
 * Fix a bug that happens when skipping tags, causing buffer underflow in
   MetadataResponse (#4278).

## Fixes

### General fixes

 * Fix a bug that happens when skipping tags, causing buffer underflow in
   MetadataResponse. This is triggered since RPC version 9 (v2.1.0),
   when using Confluent Platform, only when racks are set,
   observers are activated and there is more than one partition.
   Fixed by skipping the correct amount of bytes when tags are received.

>>>>>>> 68455af8

# librdkafka v2.1.1

librdkafka v2.1.1 is a maintenance release:

 * Avoid duplicate messages when a fetch response is received
   in the middle of an offset validation request (#4261).
 * Fix segmentation fault when subscribing to a non-existent topic and
   calling `rd_kafka_message_leader_epoch()` on the polled `rkmessage` (#4245).
 * Fix a segmentation fault when fetching from follower and the partition lease
   expires while waiting for the result of a list offsets operation (#4254).
 * Fix documentation for the admin request timeout, incorrectly stating -1 for infinite
   timeout. That timeout can't be infinite.
 * Fix CMake pkg-config cURL require and use
   pkg-config `Requires.private` field (@FantasqueX, @stertingen, #4180).
 * Fixes certain cases where polling would not keep the consumer
   in the group or make it rejoin it (#4256).
 * Fix to the C++ set_leader_epoch method of TopicPartitionImpl,
   that wasn't storing the passed value (@pavel-pimenov, #4267).

## Fixes

### Consumer fixes

 * Duplicate messages can be emitted when a fetch response is received
   in the middle of an offset validation request. Solved by avoiding
   a restart from last application offset when offset validation succeeds.
 * When fetching from follower, if the partition lease expires after 5 minutes,
   and a list offsets operation was requested to retrieve the earliest
   or latest offset, it resulted in segmentation fault. This was fixed by
   allowing threads different from the main one to call
   the `rd_kafka_toppar_set_fetch_state` function, given they hold
   the lock on the `rktp`.
 * In v2.1.0, a bug was fixed which caused polling any queue to reset the
   `max.poll.interval.ms`. Only certain functions were made to reset the timer,
   but it is possible for the user to obtain the queue with messages from
   the broker, skipping these functions. This was fixed by encoding information
   in a queue itself, that, whether polling, resets the timer.


# librdkafka v2.1.0

librdkafka v2.1.0 is a feature release:

* [KIP-320](https://cwiki.apache.org/confluence/display/KAFKA/KIP-320%3A+Allow+fetchers+to+detect+and+handle+log+truncation)
  Allow fetchers to detect and handle log truncation (#4122).
* Fix a reference count issue blocking the consumer from closing (#4187).
* Fix a protocol issue with ListGroups API, where an extra
  field was appended for API Versions greater than or equal to 3 (#4207).
* Fix an issue with `max.poll.interval.ms`, where polling any queue would cause
  the timeout to be reset (#4176).
* Fix seek partition timeout, was one thousand times lower than the passed
  value (#4230).
* Fix multiple inconsistent behaviour in batch APIs during **pause** or **resume** operations (#4208).
  See **Consumer fixes** section below for more information.
* Update lz4.c from upstream. Fixes [CVE-2021-3520](https://github.com/advisories/GHSA-gmc7-pqv9-966m)
  (by @filimonov, #4232).
* Upgrade OpenSSL to v3.0.8 with various security fixes,
  check the [release notes](https://www.openssl.org/news/cl30.txt) (#4215).

## Enhancements

 * Added `rd_kafka_topic_partition_get_leader_epoch()` (and `set..()`).
 * Added partition leader epoch APIs:
   - `rd_kafka_topic_partition_get_leader_epoch()` (and `set..()`)
   - `rd_kafka_message_leader_epoch()`
   - `rd_kafka_*assign()` and `rd_kafka_seek_partitions()` now supports
     partitions with a leader epoch set.
   - `rd_kafka_offsets_for_times()` will return per-partition leader-epochs.
   - `leader_epoch`, `stored_leader_epoch`, and `committed_leader_epoch`
     added to per-partition statistics.


## Fixes

### OpenSSL fixes

 * Fixed OpenSSL static build not able to use external modules like FIPS
   provider module.

### Consumer fixes

 * A reference count issue was blocking the consumer from closing.
   The problem would happen when a partition is lost, because forcibly
   unassigned from the consumer or if the corresponding topic is deleted.
 * When using `rd_kafka_seek_partitions`, the remaining timeout was
   converted from microseconds to milliseconds but the expected unit
   for that parameter is microseconds.
 * Fixed known issues related to Batch Consume APIs mentioned in v2.0.0
   release notes.
 * Fixed `rd_kafka_consume_batch()` and `rd_kafka_consume_batch_queue()`
   intermittently updating `app_offset` and `store_offset` incorrectly when
   **pause** or **resume** was being used for a partition.
 * Fixed `rd_kafka_consume_batch()` and `rd_kafka_consume_batch_queue()`
   intermittently skipping offsets when **pause** or **resume** was being
   used for a partition.


## Known Issues

### Consume Batch API

 * When `rd_kafka_consume_batch()` and `rd_kafka_consume_batch_queue()` APIs are used with
   any of the **seek**, **pause**, **resume** or **rebalancing** operation, `on_consume`
   interceptors might be called incorrectly (maybe multiple times) for not consumed messages.

### Consume API

 * Duplicate messages can be emitted when a fetch response is received
   in the middle of an offset validation request.
 * Segmentation fault when subscribing to a non-existent topic and
   calling `rd_kafka_message_leader_epoch()` on the polled `rkmessage`.



# librdkafka v2.0.2

librdkafka v2.0.2 is a maintenance release:

* Fix OpenSSL version in Win32 nuget package (#4152).



# librdkafka v2.0.1

librdkafka v2.0.1 is a maintenance release:

* Fixed nuget package for Linux ARM64 release (#4150).



# librdkafka v2.0.0

librdkafka v2.0.0 is a feature release:

 * [KIP-88](https://cwiki.apache.org/confluence/display/KAFKA/KIP-88%3A+OffsetFetch+Protocol+Update)
   OffsetFetch Protocol Update (#3995).
 * [KIP-222](https://cwiki.apache.org/confluence/display/KAFKA/KIP-222+-+Add+Consumer+Group+operations+to+Admin+API)
   Add Consumer Group operations to Admin API (started by @lesterfan, #3995).
 * [KIP-518](https://cwiki.apache.org/confluence/display/KAFKA/KIP-518%3A+Allow+listing+consumer+groups+per+state)
   Allow listing consumer groups per state (#3995).
 * [KIP-396](https://cwiki.apache.org/confluence/pages/viewpage.action?pageId=97551484)
   Partially implemented: support for AlterConsumerGroupOffsets
   (started by @lesterfan, #3995).
 * OpenSSL 3.0.x support - the maximum bundled OpenSSL version is now 3.0.7 (previously 1.1.1q).
 * Fixes to the transactional and idempotent producer.


## Upgrade considerations

### OpenSSL 3.0.x

#### OpenSSL default ciphers

The introduction of OpenSSL 3.0.x in the self-contained librdkafka bundles
changes the default set of available ciphers, in particular all obsolete
or insecure ciphers and algorithms as listed in the
OpenSSL [legacy](https://www.openssl.org/docs/man3.0/man7/OSSL_PROVIDER-legacy.html)
manual page are now disabled by default.

**WARNING**: These ciphers are disabled for security reasons and it is
highly recommended NOT to use them.

Should you need to use any of these old ciphers you'll need to explicitly
enable the `legacy` provider by configuring `ssl.providers=default,legacy`
on the librdkafka client.

#### OpenSSL engines and providers

OpenSSL 3.0.x deprecates the use of engines, which is being replaced by
providers. As such librdkafka will emit a deprecation warning if
`ssl.engine.location` is configured.

OpenSSL providers may be configured with the new `ssl.providers`
configuration property.

### Broker TLS certificate hostname verification

The default value for `ssl.endpoint.identification.algorithm` has been
changed from `none` (no hostname verification) to `https`, which enables
broker hostname verification (to counter man-in-the-middle
impersonation attacks) by default.

To restore the previous behaviour, set `ssl.endpoint.identification.algorithm` to `none`.

## Known Issues

### Poor Consumer batch API messaging guarantees

The Consumer Batch APIs `rd_kafka_consume_batch()` and `rd_kafka_consume_batch_queue()`
are not thread safe if `rkmessages_size` is greater than 1 and any of the **seek**,
**pause**, **resume** or **rebalancing** operation is performed in parallel with any of
the above APIs. Some of the messages might be lost, or erroneously returned to the
application, in the above scenario.

It is strongly recommended to use the Consumer Batch APIs and the mentioned
operations in sequential order in order to get consistent result.

For **rebalancing** operation to work in sequencial manner, please set `rebalance_cb`
configuration property (refer [examples/rdkafka_complex_consumer_example.c]
(examples/rdkafka_complex_consumer_example.c) for the help with the usage) for the consumer.

## Enhancements

 * Self-contained static libraries can now be built on Linux arm64 (#4005).
 * Updated to zlib 1.2.13, zstd 1.5.2, and curl 7.86.0 in self-contained
   librdkafka bundles.
 * Added `on_broker_state_change()` interceptor
 * The C++ API no longer returns strings by const value, which enables better move optimization in callers.
 * Added `rd_kafka_sasl_set_credentials()` API to update SASL credentials.
 * Setting `allow.auto.create.topics` will no longer give a warning if used by a producer, since that is an expected use case.
  Improvement in documentation for this property.
 * Added a `resolve_cb` configuration setting that permits using custom DNS resolution logic.
 * Added `rd_kafka_mock_broker_error_stack_cnt()`.
 * The librdkafka.redist NuGet package has been updated to have fewer external
   dependencies for its bundled librdkafka builds, as everything but cyrus-sasl
   is now built-in. There are bundled builds with and without linking to
   cyrus-sasl for maximum compatibility.
 * Admin API DescribeGroups() now provides the group instance id
   for static members [KIP-345](https://cwiki.apache.org/confluence/display/KAFKA/KIP-345%3A+Introduce+static+membership+protocol+to+reduce+consumer+rebalances) (#3995).


## Fixes

### General fixes

 * Windows: couldn't read a PKCS#12 keystore correctly because binary mode
   wasn't explicitly set and Windows defaults to text mode.
 * Fixed memory leak when loading SSL certificates (@Mekk, #3930)
 * Load all CA certificates from `ssl.ca.pem`, not just the first one.
 * Each HTTP request made when using OAUTHBEARER OIDC would leak a small
   amount of memory.

### Transactional producer fixes

 * When a PID epoch bump is requested and the producer is waiting
   to reconnect to the transaction coordinator, a failure in a find coordinator
   request could cause an assert to fail. This is fixed by retrying when the
   coordinator is known (#4020).
 * Transactional APIs (except `send_offsets_for_transaction()`) that
   timeout due to low timeout_ms may now be resumed by calling the same API
   again, as the operation continues in the background.
 * For fatal idempotent producer errors that may be recovered by bumping the
   epoch the current transaction must first be aborted prior to the epoch bump.
   This is now handled correctly, which fixes issues seen with fenced
   transactional producers on fatal idempotency errors.
 * Timeouts for EndTxn requests (transaction commits and aborts) are now
   automatically retried and the error raised to the application is also
   a retriable error.
 * TxnOffsetCommitRequests were retried immediately upon temporary errors in
   `send_offsets_to_transactions()`, causing excessive network requests.
   These retries are now delayed 500ms.
 * If `init_transactions()` is called with an infinite timeout (-1),
   the timeout will be limited to 2 * `transaction.timeout.ms`.
   The application may retry and resume the call if a retriable error is
   returned.


### Consumer fixes

 * Back-off and retry JoinGroup request if coordinator load is in progress.
 * Fix `rd_kafka_consume_batch()` and `rd_kafka_consume_batch_queue()` skipping
   other partitions' offsets intermittently when **seek**, **pause**, **resume**
   or **rebalancing** is used for a partition.
 * Fix `rd_kafka_consume_batch()` and `rd_kafka_consume_batch_queue()`
   intermittently returing incorrect partitions' messages if **rebalancing**
   happens during these operations.

# librdkafka v1.9.2

librdkafka v1.9.2 is a maintenance release:

 * The SASL OAUTHBEAR OIDC POST field was sometimes truncated by one byte (#3192).
 * The bundled version of OpenSSL has been upgraded to version 1.1.1q for non-Windows builds. Windows builds remain on OpenSSL 1.1.1n for the time being.
 * The bundled version of Curl has been upgraded to version 7.84.0.



# librdkafka v1.9.1

librdkafka v1.9.1 is a maintenance release:

 * The librdkafka.redist NuGet package now contains OSX M1/arm64 builds.
 * Self-contained static libraries can now be built on OSX M1 too, thanks to
   disabling curl's configure runtime check.



# librdkafka v1.9.0

librdkafka v1.9.0 is a feature release:

 * Added KIP-768 OUATHBEARER OIDC support (by @jliunyu, #3560)
 * Added KIP-140 Admin API ACL support (by @emasab, #2676)


## Upgrade considerations

 * Consumer:
   `rd_kafka_offsets_store()` (et.al) will now return an error for any
   partition that is not currently assigned (through `rd_kafka_*assign()`).
   This prevents a race condition where an application would store offsets
   after the assigned partitions had been revoked (which resets the stored
   offset), that could cause these old stored offsets to be committed later
   when the same partitions were assigned to this consumer again - effectively
   overwriting any committed offsets by any consumers that were assigned the
   same partitions previously. This would typically result in the offsets
   rewinding and messages to be reprocessed.
   As an extra effort to avoid this situation the stored offset is now
   also reset when partitions are assigned (through `rd_kafka_*assign()`).
   Applications that explicitly call `..offset*_store()` will now need
   to handle the case where `RD_KAFKA_RESP_ERR__STATE` is returned
   in the per-partition `.err` field - meaning the partition is no longer
   assigned to this consumer and the offset could not be stored for commit.


## Enhancements

 * Improved producer queue scheduling. Fixes the performance regression
   introduced in v1.7.0 for some produce patterns. (#3538, #2912)
 * Windows: Added native Win32 IO/Queue scheduling. This removes the
   internal TCP loopback connections that were previously used for timely
   queue wakeups.
 * Added `socket.connection.setup.timeout.ms` (default 30s).
   The maximum time allowed for broker connection setups (TCP connection as
   well as SSL and SASL handshakes) is now limited to this value.
   This fixes the issue with stalled broker connections in the case of network
   or load balancer problems.
   The Java clients has an exponential backoff to this timeout which is
   limited by `socket.connection.setup.timeout.max.ms` - this was not
   implemented in librdkafka due to differences in connection handling and
   `ERR__ALL_BROKERS_DOWN` error reporting. Having a lower initial connection
   setup timeout and then increase the timeout for the next attempt would
   yield possibly false-positive `ERR__ALL_BROKERS_DOWN` too early.
 * SASL OAUTHBEARER refresh callbacks can now be scheduled for execution
   on librdkafka's background thread. This solves the problem where an
   application has a custom SASL OAUTHBEARER refresh callback and thus needs to
   call `rd_kafka_poll()` (et.al.) at least once to trigger the
   refresh callback before being able to connect to brokers.
   With the new `rd_kafka_conf_enable_sasl_queue()` configuration API and
   `rd_kafka_sasl_background_callbacks_enable()` the refresh callbacks
   can now be triggered automatically on the librdkafka background thread.
 * `rd_kafka_queue_get_background()` now creates the background thread
   if not already created.
 * Added `rd_kafka_consumer_close_queue()` and `rd_kafka_consumer_closed()`.
   This allow applications and language bindings to implement asynchronous
   consumer close.
 * Bundled zlib upgraded to version 1.2.12.
 * Bundled OpenSSL upgraded to 1.1.1n.
 * Added `test.mock.broker.rtt` to simulate RTT/latency for mock brokers.


## Fixes

### General fixes

 * Fix various 1 second delays due to internal broker threads blocking on IO
   even though there are events to handle.
   These delays could be seen randomly in any of the non produce/consume
   request APIs, such as `commit_transaction()`, `list_groups()`, etc.
 * Windows: some applications would crash with an error message like
   `no OPENSSL_Applink()` written to the console if `ssl.keystore.location`
   was configured.
   This regression was introduced in v1.8.0 due to use of vcpkgs and how
   keystore file was read. #3554.
 * Windows 32-bit only: 64-bit atomic reads were in fact not atomic and could
   in rare circumstances yield incorrect values.
   One manifestation of this issue was the `max.poll.interval.ms` consumer
   timer expiring even though the application was polling according to profile.
   Fixed by @WhiteWind (#3815).
 * `rd_kafka_clusterid()` would previously fail with timeout if
   called on cluster with no visible topics (#3620).
   The clusterid is now returned as soon as metadata has been retrieved.
 * Fix hang in `rd_kafka_list_groups()` if there are no available brokers
   to connect to (#3705).
 * Millisecond timeouts (`timeout_ms`) in various APIs, such as `rd_kafka_poll()`,
   was limited to roughly 36 hours before wrapping. (#3034)
 * If a metadata request triggered by `rd_kafka_metadata()` or consumer group rebalancing
   encountered a non-retriable error it would not be propagated to the caller and thus
   cause a stall or timeout, this has now been fixed. (@aiquestion, #3625)
 * AdminAPI `DeleteGroups()` and `DeleteConsumerGroupOffsets()`:
   if the given coordinator connection was not up by the time these calls were
   initiated and the first connection attempt failed then no further connection
   attempts were performed, ulimately leading to the calls timing out.
   This is now fixed by keep retrying to connect to the group coordinator
   until the connection is successful or the call times out.
   Additionally, the coordinator will be now re-queried once per second until
   the coordinator comes up or the call times out, to detect change in
   coordinators.
 * Mock cluster `rd_kafka_mock_broker_set_down()` would previously
   accept and then disconnect new connections, it now refuses new connections.


### Consumer fixes

 * `rd_kafka_offsets_store()` (et.al) will now return an error for any
   partition that is not currently assigned (through `rd_kafka_*assign()`).
   See **Upgrade considerations** above for more information.
 * `rd_kafka_*assign()` will now reset/clear the stored offset.
   See **Upgrade considerations** above for more information.
 * `seek()` followed by `pause()` would overwrite the seeked offset when
   later calling `resume()`. This is now fixed. (#3471).
   **Note**: Avoid storing offsets (`offsets_store()`) after calling
   `seek()` as this may later interfere with resuming a paused partition,
   instead store offsets prior to calling seek.
 * A `ERR_MSG_SIZE_TOO_LARGE` consumer error would previously be raised
   if the consumer received a maximum sized FetchResponse only containing
   (transaction) aborted messages with no control messages. The fetching did
   not stop, but some applications would terminate upon receiving this error.
   No error is now raised in this case. (#2993)
   Thanks to @jacobmikesell for providing an application to reproduce the
   issue.
 * The consumer no longer backs off the next fetch request (default 500ms) when
   the parsed fetch response is truncated (which is a valid case).
   This should speed up the message fetch rate in case of maximum sized
   fetch responses.
 * Fix consumer crash (`assert: rkbuf->rkbuf_rkb`) when parsing
   malformed JoinGroupResponse consumer group metadata state.
 * Fix crash (`cant handle op type`) when using `consume_batch_queue()` (et.al)
   and an OAUTHBEARER refresh callback was set.
   The callback is now triggered by the consume call. (#3263)
 * Fix `partition.assignment.strategy` ordering when multiple strategies are configured.
   If there is more than one eligible strategy, preference is determined by the
   configured order of strategies. The partitions are assigned to group members according
   to the strategy order preference now. (#3818)
 * Any form of unassign*() (absolute or incremental) is now allowed during
   consumer close rebalancing and they're all treated as absolute unassigns.
   (@kevinconaway)


### Transactional producer fixes

 * Fix message loss in idempotent/transactional producer.
   A corner case has been identified that may cause idempotent/transactional
   messages to be lost despite being reported as successfully delivered:
   During cluster instability a restarting broker may report existing topics
   as non-existent for some time before it is able to acquire up to date
   cluster and topic metadata.
   If an idempotent/transactional producer updates its topic metadata cache
   from such a broker the producer will consider the topic to be removed from
   the cluster and thus remove its local partition objects for the given topic.
   This also removes the internal message sequence number counter for the given
   partitions.
   If the producer later receives proper topic metadata for the cluster the
   previously "removed" topics will be rediscovered and new partition objects
   will be created in the producer. These new partition objects, with no
   knowledge of previous incarnations, would start counting partition messages
   at zero again.
   If new messages were produced for these partitions by the same producer
   instance, the same message sequence numbers would be sent to the broker.
   If the broker still maintains state for the producer's PID and Epoch it could
   deem that these messages with reused sequence numbers had already been
   written to the log and treat them as legit duplicates.
   This would seem to the producer that these new messages were successfully
   written to the partition log by the broker when they were in fact discarded
   as duplicates, leading to silent message loss.
   The fix included in this release is to save the per-partition idempotency
   state when a partition is removed, and then recover and use that saved
   state if the partition comes back at a later time.
 * The transactional producer would retry (re)initializing its PID if a
   `PRODUCER_FENCED` error was returned from the
   broker (added in Apache Kafka 2.8), which could cause the producer to
   seemingly hang.
   This error code is now correctly handled by raising a fatal error.
 * If the given group coordinator connection was not up by the time
   `send_offsets_to_transactions()` was called, and the first connection
   attempt failed then no further connection attempts were performed, ulimately
   leading to `send_offsets_to_transactions()` timing out, and possibly
   also the transaction timing out on the transaction coordinator.
   This is now fixed by keep retrying to connect to the group coordinator
   until the connection is successful or the call times out.
   Additionally, the coordinator will be now re-queried once per second until
   the coordinator comes up or the call times out, to detect change in
   coordinators.


### Producer fixes

 * Improved producer queue wakeup scheduling. This should significantly
   decrease the number of wakeups and thus syscalls for high message rate
   producers. (#3538, #2912)
 * The logic for enforcing that `message.timeout.ms` is greather than
   an explicitly configured `linger.ms` was incorrect and instead of
   erroring out early the lingering time was automatically adjusted to the
   message timeout, ignoring the configured `linger.ms`.
   This has now been fixed so that an error is returned when instantiating the
   producer. Thanks to @larry-cdn77 for analysis and test-cases. (#3709)


# librdkafka v1.8.2

librdkafka v1.8.2 is a maintenance release.

## Enhancements

 * Added `ssl.ca.pem` to add CA certificate by PEM string. (#2380)
 * Prebuilt binaries for Mac OSX now contain statically linked OpenSSL v1.1.1l.
   Previously the OpenSSL version was either v1.1.1 or v1.0.2 depending on
   build type.

## Fixes

 * The `librdkafka.redist` 1.8.0 package had two flaws:
   - the linux-arm64 .so build was a linux-x64 build.
   - the included Windows MSVC 140 runtimes for x64 were infact x86.
   The release script has been updated to verify the architectures of
   provided artifacts to avoid this happening in the future.
 * Prebuilt binaries for Mac OSX Sierra (10.12) and older are no longer provided.
   This affects [confluent-kafka-go](https://github.com/confluentinc/confluent-kafka-go).
 * Some of the prebuilt binaries for Linux were built on Ubuntu 14.04,
   these builds are now performed on Ubuntu 16.04 instead.
   This may affect users on ancient Linux distributions.
 * It was not possible to configure `ssl.ca.location` on OSX, the property
   would automatically revert back to `probe` (default value).
   This regression was introduced in v1.8.0. (#3566)
 * librdkafka's internal timers would not start if the timeout was set to 0,
   which would result in some timeout operations not being enforced correctly,
   e.g., the transactional producer API timeouts.
   These timers are now started with a timeout of 1 microsecond.

### Transactional producer fixes

 * Upon quick repeated leader changes the transactional producer could receive
   an `OUT_OF_ORDER_SEQUENCE` error from the broker, which triggered an
   Epoch bump on the producer resulting in an InitProducerIdRequest being sent
   to the transaction coordinator in the middle of a transaction.
   This request would start a new transaction on the coordinator, but the
   producer would still think (erroneously) it was in current transaction.
   Any messages produced in the current transaction prior to this event would
   be silently lost when the application committed the transaction, leading
   to message loss.
   This has been fixed by setting the Abortable transaction error state
   in the producer. #3575.
 * The transactional producer could stall during a transaction if the transaction
   coordinator changed while adding offsets to the transaction (send_offsets_to_transaction()).
   This stall lasted until the coordinator connection went down, the
   transaction timed out, transaction was aborted, or messages were produced
   to a new partition, whichever came first. #3571.



*Note: there was no v1.8.1 librdkafka release*


# librdkafka v1.8.0

librdkafka v1.8.0 is a security release:

 * Upgrade bundled zlib version from 1.2.8 to 1.2.11 in the `librdkafka.redist`
   NuGet package. The updated zlib version fixes CVEs:
   CVE-2016-9840, CVE-2016-9841, CVE-2016-9842, CVE-2016-9843
   See https://github.com/edenhill/librdkafka/issues/2934 for more information.
 * librdkafka now uses [vcpkg](https://vcpkg.io/) for up-to-date Windows
   dependencies in the `librdkafka.redist` NuGet package:
   OpenSSL 1.1.1l, zlib 1.2.11, zstd 1.5.0.
 * The upstream dependency (OpenSSL, zstd, zlib) source archive checksums are
   now verified when building with `./configure --install-deps`.
   These builds are used by the librdkafka builds bundled with
   confluent-kafka-go, confluent-kafka-python and confluent-kafka-dotnet.


## Enhancements

 * Producer `flush()` now overrides the `linger.ms` setting for the duration
   of the `flush()` call, effectively triggering immediate transmission of
   queued messages. (#3489)

## Fixes

### General fixes

 * Correctly detect presence of zlib via compilation check. (Chris Novakovic)
 * `ERR__ALL_BROKERS_DOWN` is no longer emitted when the coordinator
   connection goes down, only when all standard named brokers have been tried.
   This fixes the issue with `ERR__ALL_BROKERS_DOWN` being triggered on
   `consumer_close()`. It is also now only emitted if the connection was fully
   up (past handshake), and not just connected.
 * `rd_kafka_query_watermark_offsets()`, `rd_kafka_offsets_for_times()`,
   `consumer_lag` metric, and `auto.offset.reset` now honour
   `isolation.level` and will return the Last Stable Offset (LSO)
   when `isolation.level` is set to `read_committed` (default), rather than
   the uncommitted high-watermark when it is set to `read_uncommitted`. (#3423)
 * SASL GSSAPI is now usable when `sasl.kerberos.min.time.before.relogin`
   is set to 0 - which disables ticket refreshes (by @mpekalski, #3431).
 * Rename internal crc32c() symbol to rd_crc32c() to avoid conflict with
   other static libraries (#3421).
 * `txidle` and `rxidle` in the statistics object was emitted as 18446744073709551615 when no idle was known. -1 is now emitted instead. (#3519)


### Consumer fixes

 * Automatically retry offset commits on `ERR_REQUEST_TIMED_OUT`,
   `ERR_COORDINATOR_NOT_AVAILABLE`, and `ERR_NOT_COORDINATOR` (#3398).
   Offset commits will be retried twice.
 * Timed auto commits did not work when only using assign() and not subscribe().
   This regression was introduced in v1.7.0.
 * If the topics matching the current subscription changed (or the application
   updated the subscription) while there was an outstanding JoinGroup or
   SyncGroup request, an additional request would sometimes be sent before
   handling the response of the first. This in turn lead to internal state
   issues that could cause a crash or malbehaviour.
   The consumer will now wait for any outstanding JoinGroup or SyncGroup
   responses before re-joining the group.
 * `auto.offset.reset` could previously be triggered by temporary errors,
   such as disconnects and timeouts (after the two retries are exhausted).
   This is now fixed so that the auto offset reset policy is only triggered
   for permanent errors.
 * The error that triggers `auto.offset.reset` is now logged to help the
   application owner identify the reason of the reset.
 * If a rebalance takes longer than a consumer's `session.timeout.ms`, the
   consumer will remain in the group as long as it receives heartbeat responses
   from the broker.


### Admin fixes

 * `DeleteRecords()` could crash if one of the underlying requests
   (for a given partition leader) failed at the transport level (e.g., timeout).
   (#3476).



# librdkafka v1.7.0

librdkafka v1.7.0 is feature release:

 * [KIP-360](https://cwiki.apache.org/confluence/pages/viewpage.action?pageId=89068820) - Improve reliability of transactional producer.
   Requires Apache Kafka 2.5 or later.
 * OpenSSL Engine support (`ssl.engine.location`) by @adinigam and @ajbarb.


## Enhancements

 * Added `connections.max.idle.ms` to automatically close idle broker
   connections.
   This feature is disabled by default unless `bootstrap.servers` contains
   the string `azure` in which case the default is set to <4 minutes to improve
   connection reliability and circumvent limitations with the Azure load
   balancers (see #3109 for more information).
 * Bumped to OpenSSL 1.1.1k in binary librdkafka artifacts.
 * The binary librdkafka artifacts for Alpine are now using Alpine 3.12.
   OpenSSL 1.1.1k.
 * Improved static librdkafka Windows builds using MinGW (@neptoess, #3130).
 * The `librdkafka.redist` NuGet package now has updated zlib, zstd and
   OpenSSL versions (from vcpkg).


## Security considerations

 * The zlib version bundled with the `librdkafka.redist` NuGet package has now been upgraded
   from zlib 1.2.8 to 1.2.11, fixing the following CVEs:
   * CVE-2016-9840: undefined behaviour (compiler dependent) in inflate (decompression) code: this is used by the librdkafka consumer. Risk of successfully exploitation through consumed messages is eastimated very low.
   * CVE-2016-9841: undefined behaviour (compiler dependent) in inflate code: this is used by the librdkafka consumer. Risk of successfully exploitation through consumed messages is eastimated very low.
   * CVE-2016-9842: undefined behaviour in inflateMark(): this API is not used by librdkafka.
   * CVE-2016-9843: issue in crc32_big() which is called from crc32_z(): this API is not used by librdkafka.

## Upgrade considerations

 * The C++ `oauthbearer_token_refresh_cb()` was missing a `Handle *`
   argument that has now been added. This is a breaking change but the original
   function signature is considered a bug.
   This change only affects C++ OAuth developers.
 * [KIP-735](https://cwiki.apache.org/confluence/display/KAFKA/KIP-735%3A+Increase+default+consumer+session+timeout) The consumer `session.timeout.ms`
   default was changed from 10 to 45 seconds to make consumer groups more
   robust and less sensitive to temporary network and cluster issues.
 * Statistics: `consumer_lag` is now using the `committed_offset`,
   while the new `consumer_lag_stored` is using `stored_offset`
   (offset to be committed).
   This is more correct than the previous `consumer_lag` which was using
   either `committed_offset` or `app_offset` (last message passed
   to application).
 * The `librdkafka.redist` NuGet package is now built with MSVC runtime v140
   (VS 2015). Previous versions were built with MSVC runtime v120 (VS 2013).


## Fixes

### General fixes

 * Fix accesses to freed metadata cache mutexes on client termination (#3279)
 * There was a race condition on receiving updated metadata where a broker id
   update (such as bootstrap to proper broker transformation) could finish after
   the topic metadata cache was updated, leading to existing brokers seemingly
   being not available.
   One occurrence of this issue was query_watermark_offsets() that could return
   `ERR__UNKNOWN_PARTITION` for existing partitions shortly after the
   client instance was created.
 * The OpenSSL context is now initialized with `TLS_client_method()`
   (on OpenSSL >= 1.1.0) instead of the deprecated and outdated
   `SSLv23_client_method()`.
 * The initial cluster connection on client instance creation could sometimes
   be delayed up to 1 second if a `group.id` or `transactional.id`
   was configured (#3305).
 * Speed up triggering of new broker connections in certain cases by exiting
   the broker thread io/op poll loop when a wakeup op is received.
 * SASL GSSAPI: The Kerberos kinit refresh command was triggered from
   `rd_kafka_new()` which made this call blocking if the refresh command
   was taking long. The refresh is now performed by the background rdkafka
   main thread.
 * Fix busy-loop (100% CPU on the broker threads) during the handshake phase
   of an SSL connection.
 * Disconnects during SSL handshake are now propagated as transport errors
   rather than SSL errors, since these disconnects are at the transport level
   (e.g., incorrect listener, flaky load balancer, etc) and not due to SSL
   issues.
 * Increment metadata fast refresh interval backoff exponentially (@ajbarb, #3237).
 * Unthrottled requests are no longer counted in the `brokers[].throttle`
   statistics object.
 * Log CONFWARN warning when global topic configuration properties
   are overwritten by explicitly setting a `default_topic_conf`.

### Consumer fixes

 * If a rebalance happened during a `consume_batch..()` call the already
   accumulated messages for revoked partitions were not purged, which would
   pass messages to the application for partitions that were no longer owned
   by the consumer. Fixed by @jliunyu. #3340.
 * Fix balancing and reassignment issues with the cooperative-sticky assignor.
   #3306.
 * Fix incorrect detection of first rebalance in sticky assignor (@hallfox).
 * Aborted transactions with no messages produced to a partition could
   cause further successfully committed messages in the same Fetch response to
   be ignored, resulting in consumer-side message loss.
   A log message along the lines `Abort txn ctrl msg bad order at offset
   7501: expected before or at 7702: messages in aborted transactions may be delivered to the application`
   would be seen.
   This is a rare occurrence where a transactional producer would register with
   the partition but not produce any messages before aborting the transaction.
 * The consumer group deemed cached metadata up to date by checking
   `topic.metadata.refresh.interval.ms`: if this property was set too low
   it would cause cached metadata to be unusable and new metadata to be fetched,
   which could delay the time it took for a rebalance to settle.
   It now correctly uses `metadata.max.age.ms` instead.
 * The consumer group timed auto commit would attempt commits during rebalances,
   which could result in "Illegal generation" errors. This is now fixed, the
   timed auto committer is only employed in the steady state when no rebalances
   are taking places. Offsets are still auto committed when partitions are
   revoked.
 * Retriable FindCoordinatorRequest errors are no longer propagated to
   the application as they are retried automatically.
 * Fix rare crash (assert `rktp_started`) on consumer termination
   (introduced in v1.6.0).
 * Fix unaligned access and possibly corrupted snappy decompression when
   building with MSVC (@azat)
 * A consumer configured with the `cooperative-sticky` assignor did
   not actively Leave the group on unsubscribe(). This delayed the
   rebalance for the remaining group members by up to `session.timeout.ms`.
 * The current subscription list was sometimes leaked when unsubscribing.

### Producer fixes

 * The timeout value of `flush()` was not respected when delivery reports
   were scheduled as events (such as for confluent-kafka-go) rather than
   callbacks.
 * There was a race conditition in `purge()` which could cause newly
   created partition objects, or partitions that were changing leaders, to
   not have their message queues purged. This could cause
   `abort_transaction()` to time out. This issue is now fixed.
 * In certain high-thruput produce rate patterns producing could stall for
   1 second, regardless of `linger.ms`, due to rate-limiting of internal
   queue wakeups. This is now fixed by not rate-limiting queue wakeups but
   instead limiting them to one wakeup per queue reader poll. #2912.

### Transactional Producer fixes

 * KIP-360: Fatal Idempotent producer errors are now recoverable by the
   transactional producer and will raise a `txn_requires_abort()` error.
 * If the cluster went down between `produce()` and `commit_transaction()`
   and before any partitions had been registered with the coordinator, the
   messages would time out but the commit would succeed because nothing
   had been sent to the coordinator. This is now fixed.
 * If the current transaction failed while `commit_transaction()` was
   checking the current transaction state an invalid state transaction could
   occur which in turn would trigger a assertion crash.
   This issue showed up as "Invalid txn state transition: .." crashes, and is
   now fixed by properly synchronizing both checking and transition of state.



# librdkafka v1.6.1

librdkafka v1.6.1 is a maintenance release.

## Upgrade considerations

 * Fatal idempotent producer errors are now also fatal to the transactional
   producer. This is a necessary step to maintain data integrity prior to
   librdkafka supporting KIP-360. Applications should check any transactional
   API errors for the is_fatal flag and decommission the transactional producer
   if the flag is set.
 * The consumer error raised by `auto.offset.reset=error` now has error-code
   set to `ERR__AUTO_OFFSET_RESET` to allow an application to differentiate
   between auto offset resets and other consumer errors.


## Fixes

### General fixes

 * Admin API and transactional `send_offsets_to_transaction()` coordinator
   requests, such as TxnOffsetCommitRequest, could in rare cases be sent
   multiple times which could cause a crash.
 * `ssl.ca.location=probe` is now enabled by default on Mac OSX since the
   librdkafka-bundled OpenSSL might not have the same default CA search paths
   as the system or brew installed OpenSSL. Probing scans all known locations.

### Transactional Producer fixes

 * Fatal idempotent producer errors are now also fatal to the transactional
   producer.
 * The transactional producer could crash if the transaction failed while
   `send_offsets_to_transaction()` was called.
 * Group coordinator requests for transactional
   `send_offsets_to_transaction()` calls would leak memory if the
   underlying request was attempted to be sent after the transaction had
   failed.
 * When gradually producing to multiple partitions (resulting in multiple
   underlying AddPartitionsToTxnRequests) subsequent partitions could get
   stuck in pending state under certain conditions. These pending partitions
   would not send queued messages to the broker and eventually trigger
   message timeouts, failing the current transaction. This is now fixed.
 * Committing an empty transaction (no messages were produced and no
   offsets were sent) would previously raise a fatal error due to invalid state
   on the transaction coordinator. We now allow empty/no-op transactions to
   be committed.

### Consumer fixes

 * The consumer will now retry indefinitely (or until the assignment is changed)
   to retrieve committed offsets. This fixes the issue where only two retries
   were attempted when outstanding transactions were blocking OffsetFetch
   requests with `ERR_UNSTABLE_OFFSET_COMMIT`. #3265





# librdkafka v1.6.0

librdkafka v1.6.0 is feature release:

 * [KIP-429 Incremental rebalancing](https://cwiki.apache.org/confluence/display/KAFKA/KIP-429%3A+Kafka+Consumer+Incremental+Rebalance+Protocol) with sticky
   consumer group partition assignor (KIP-54) (by @mhowlett).
 * [KIP-480 Sticky producer partitioning](https://cwiki.apache.org/confluence/display/KAFKA/KIP-480%3A+Sticky+Partitioner) (`sticky.partitioning.linger.ms`) -
   achieves higher throughput and lower latency through sticky selection
   of random partition (by @abbycriswell).
 * AdminAPI: Add support for `DeleteRecords()`, `DeleteGroups()` and
   `DeleteConsumerGroupOffsets()` (by @gridaphobe)
 * [KIP-447 Producer scalability for exactly once semantics](https://cwiki.apache.org/confluence/display/KAFKA/KIP-447%3A+Producer+scalability+for+exactly+once+semantics) -
   allows a single transactional producer to be used for multiple input
   partitions. Requires Apache Kafka 2.5 or later.
 * Transactional producer fixes and improvements, see **Transactional Producer fixes** below.
 * The [librdkafka.redist](https://www.nuget.org/packages/librdkafka.redist/)
   NuGet package now supports Linux ARM64/Aarch64.


## Upgrade considerations

 * Sticky producer partitioning (`sticky.partitioning.linger.ms`) is
   enabled by default (10 milliseconds) which affects the distribution of
   randomly partitioned messages, where previously these messages would be
   evenly distributed over the available partitions they are now partitioned
   to a single partition for the duration of the sticky time
   (10 milliseconds by default) before a new random sticky partition
   is selected.
 * The new KIP-447 transactional producer scalability guarantees are only
   supported on Apache Kafka 2.5 or later, on earlier releases you will
   need to use one producer per input partition for EOS. This limitation
   is not enforced by the producer or broker.
 * Error handling for the transactional producer has been improved, see
   the **Transactional Producer fixes** below for more information.


## Known issues

 * The Transactional Producer's API timeout handling is inconsistent with the
   underlying protocol requests, it is therefore strongly recommended that
   applications call `rd_kafka_commit_transaction()` and
   `rd_kafka_abort_transaction()` with the `timeout_ms` parameter
   set to `-1`, which will use the remaining transaction timeout.


## Enhancements

 * KIP-107, KIP-204: AdminAPI: Added `DeleteRecords()` (by @gridaphobe).
 * KIP-229: AdminAPI: Added `DeleteGroups()` (by @gridaphobe).
 * KIP-496: AdminAPI: Added `DeleteConsumerGroupOffsets()`.
 * KIP-464: AdminAPI: Added support for broker-side default partition count
   and replication factor for `CreateTopics()`.
 * Windows: Added `ssl.ca.certificate.stores` to specify a list of
   Windows Certificate Stores to read CA certificates from, e.g.,
   `CA,Root`. `Root` remains the default store.
 * Use reentrant `rand_r()` on supporting platforms which decreases lock
   contention (@azat).
 * Added `assignor` debug context for troubleshooting consumer partition
   assignments.
 * Updated to OpenSSL v1.1.1i when building dependencies.
 * Update bundled lz4 (used when `./configure --disable-lz4-ext`) to v1.9.3
   which has vast performance improvements.
 * Added `rd_kafka_conf_get_default_topic_conf()` to retrieve the
   default topic configuration object from a global configuration object.
 * Added `conf` debugging context to `debug` - shows set configuration
   properties on client and topic instantiation. Sensitive properties
   are redacted.
 * Added `rd_kafka_queue_yield()` to cancel a blocking queue call.
 * Will now log a warning when multiple ClusterIds are seen, which is an
   indication that the client might be erroneously configured to connect to
   multiple clusters which is not supported.
 * Added `rd_kafka_seek_partitions()` to seek multiple partitions to
   per-partition specific offsets.


## Fixes

### General fixes

 * Fix a use-after-free crash when certain coordinator requests were retried.
 * The C++ `oauthbearer_set_token()` function would call `free()` on
   a `new`-created pointer, possibly leading to crashes or heap corruption (#3194)

### Consumer fixes

 * The consumer assignment and consumer group implementations have been
   decoupled, simplified and made more strict and robust. This will sort out
   a number of edge cases for the consumer where the behaviour was previously
   undefined.
 * Partition fetch state was not set to STOPPED if OffsetCommit failed.
 * The session timeout is now enforced locally also when the coordinator
   connection is down, which was not previously the case.


### Transactional Producer fixes

 * Transaction commit or abort failures on the broker, such as when the
   producer was fenced by a newer instance, were not propagated to the
   application resulting in failed commits seeming successful.
   This was a critical race condition for applications that had a delay after
   producing messages (or sendings offsets) before committing or
   aborting the transaction. This issue has now been fixed and test coverage
   improved.
 * The transactional producer API would return `RD_KAFKA_RESP_ERR__STATE`
   when API calls were attempted after the transaction had failed, we now
   try to return the error that caused the transaction to fail in the first
   place, such as `RD_KAFKA_RESP_ERR__FENCED` when the producer has
   been fenced, or `RD_KAFKA_RESP_ERR__TIMED_OUT` when the transaction
   has timed out.
 * Transactional producer retry count for transactional control protocol
   requests has been increased from 3 to infinite, retriable errors
   are now automatically retried by the producer until success or the
   transaction timeout is exceeded. This fixes the case where
   `rd_kafka_send_offsets_to_transaction()` would fail the current
   transaction into an abortable state when `CONCURRENT_TRANSACTIONS` was
   returned by the broker (which is a transient error) and the 3 retries
   were exhausted.


### Producer fixes

 * Calling `rd_kafka_topic_new()` with a topic config object with
   `message.timeout.ms` set could sometimes adjust the global `linger.ms`
   property (if not explicitly configured) which was not desired, this is now
   fixed and the auto adjustment is only done based on the
   `default_topic_conf` at producer creation.
 * `rd_kafka_flush()` could previously return `RD_KAFKA_RESP_ERR__TIMED_OUT`
   just as the timeout was reached if the messages had been flushed but
   there were now no more messages. This has been fixed.




# librdkafka v1.5.3

librdkafka v1.5.3 is a maintenance release.

## Upgrade considerations

 * CentOS 6 is now EOL and is no longer included in binary librdkafka packages,
   such as NuGet.

## Fixes

### General fixes

 * Fix a use-after-free crash when certain coordinator requests were retried.
 * Coordinator requests could be left uncollected on instance destroy which
   could lead to hang.
 * Fix rare 1 second stalls by forcing rdkafka main thread wakeup when a new
   next-timer-to-be-fired is scheduled.
 * Fix additional cases where broker-side automatic topic creation might be
   triggered unexpectedly.
 * AdminAPI: The operation_timeout (on-broker timeout) previously defaulted to 0,
   but now defaults to `socket.timeout.ms` (60s).
 * Fix possible crash for Admin API protocol requests that fail at the
   transport layer or prior to sending.


### Consumer fixes

 * Consumer would not filter out messages for aborted transactions
   if the messages were compressed (#3020).
 * Consumer destroy without prior `close()` could hang in certain
   cgrp states (@gridaphobe, #3127).
 * Fix possible null dereference in `Message::errstr()` (#3140).
 * The `roundrobin` partition assignment strategy could get stuck in an
   endless loop or generate uneven assignments in case the group members
   had asymmetric subscriptions (e.g., c1 subscribes to t1,t2 while c2
   subscribes to t2,t3).  (#3159)
 * Mixing committed and logical or absolute offsets in the partitions
   passed to `rd_kafka_assign()` would in previous released ignore the
   logical or absolute offsets and use the committed offsets for all partitions.
   This is now fixed. (#2938)




# librdkafka v1.5.2

librdkafka v1.5.2 is a maintenance release.


## Upgrade considerations

 * The default value for the producer configuration property `retries` has
   been increased from 2 to infinity, effectively limiting Produce retries to
   only `message.timeout.ms`.
   As the reasons for the automatic internal retries vary (various broker error
   codes as well as transport layer issues), it doesn't make much sense to limit
   the number of retries for retriable errors, but instead only limit the
   retries based on the allowed time to produce a message.
 * The default value for the producer configuration property
   `request.timeout.ms` has been increased from 5 to 30 seconds to match
   the Apache Kafka Java producer default.
   This change yields increased robustness for broker-side congestion.


## Enhancements

 * The generated `CONFIGURATION.md` (through `rd_kafka_conf_properties_show())`)
   now include all properties and values, regardless if they were included in
   the build, and setting a disabled property or value through
   `rd_kafka_conf_set()` now returns `RD_KAFKA_CONF_INVALID` and provides
   a more useful error string saying why the property can't be set.
 * Consumer configs on producers and vice versa will now be logged with
   warning messages on client instantiation.

## Fixes

### Security fixes

 * There was an incorrect call to zlib's `inflateGetHeader()` with
   unitialized memory pointers that could lead to the GZIP header of a fetched
   message batch to be copied to arbitrary memory.
   This function call has now been completely removed since the result was
   not used.
   Reported by Ilja van Sprundel.


### General fixes

 * `rd_kafka_topic_opaque()` (used by the C++ API) would cause object
   refcounting issues when used on light-weight (error-only) topic objects
   such as consumer errors (#2693).
 * Handle name resolution failures when formatting IP addresses in error logs,
   and increase printed hostname limit to ~256 bytes (was ~60).
 * Broker sockets would be closed twice (thus leading to potential race
   condition with fd-reuse in other threads) if a custom `socket_cb` would
   return error.

### Consumer fixes

 * The `roundrobin` `partition.assignment.strategy` could crash (assert)
   for certain combinations of members and partitions.
   This is a regression in v1.5.0. (#3024)
 * The C++ `KafkaConsumer` destructor did not destroy the underlying
   C `rd_kafka_t` instance, causing a leak if `close()` was not used.
 * Expose rich error strings for C++ Consumer `Message->errstr()`.
 * The consumer could get stuck if an outstanding commit failed during
   rebalancing (#2933).
 * Topic authorization errors during fetching are now reported only once (#3072).

### Producer fixes

 * Topic authorization errors are now properly propagated for produced messages,
   both through delivery reports and as `ERR_TOPIC_AUTHORIZATION_FAILED`
   return value from `produce*()` (#2215)
 * Treat cluster authentication failures as fatal in the transactional
   producer (#2994).
 * The transactional producer code did not properly reference-count partition
   objects which could in very rare circumstances lead to a use-after-free bug
   if a topic was deleted from the cluster when a transaction was using it.
 * `ERR_KAFKA_STORAGE_ERROR` is now correctly treated as a retriable
   produce error (#3026).
 * Messages that timed out locally would not fail the ongoing transaction.
   If the application did not take action on failed messages in its delivery
   report callback and went on to commit the transaction, the transaction would
   be successfully committed, simply omitting the failed messages.
 * EndTxnRequests (sent on commit/abort) are only retried in allowed
   states (#3041).
   Previously the transaction could hang on commit_transaction() if an abortable
   error was hit and the EndTxnRequest was to be retried.


*Note: there was no v1.5.1 librdkafka release*




# librdkafka v1.5.0

The v1.5.0 release brings usability improvements, enhancements and fixes to
librdkafka.

## Enhancements

 * Improved broker connection error reporting with more useful information and
   hints on the cause of the problem.
 * Consumer: Propagate errors when subscribing to unavailable topics (#1540)
 * Producer: Add `batch.size` producer configuration property (#638)
 * Add `topic.metadata.propagation.max.ms` to allow newly manually created
   topics to be propagated throughout the cluster before reporting them
   as non-existent. This fixes race issues where CreateTopics() is
   quickly followed by produce().
 * Prefer least idle connection for periodic metadata refreshes, et.al.,
   to allow truly idle connections to time out and to avoid load-balancer-killed
   idle connection errors (#2845)
 * Added `rd_kafka_event_debug_contexts()` to get the debug contexts for
   a debug log line (by @wolfchimneyrock).
 * Added Test scenarios which define the cluster configuration.
 * Added MinGW-w64 builds (@ed-alertedh, #2553)
 * `./configure --enable-XYZ` now requires the XYZ check to pass,
   and `--disable-XYZ` disables the feature altogether (@benesch)
 * Added `rd_kafka_produceva()` which takes an array of produce arguments
   for situations where the existing `rd_kafka_producev()` va-arg approach
   can't be used.
 * Added `rd_kafka_message_broker_id()` to see the broker that a message
   was produced or fetched from, or an error was associated with.
 * Added RTT/delay simulation to mock brokers.


## Upgrade considerations

 * Subscribing to non-existent and unauthorized topics will now propagate
   errors `RD_KAFKA_RESP_ERR_UNKNOWN_TOPIC_OR_PART` and
   `RD_KAFKA_RESP_ERR_TOPIC_AUTHORIZATION_FAILED` to the application through
   the standard consumer error (the err field in the message object).
 * Consumer will no longer trigger auto creation of topics,
   `allow.auto.create.topics=true` may be used to re-enable the old deprecated
   functionality.
 * The default consumer pre-fetch queue threshold `queued.max.messages.kbytes`
   has been decreased from 1GB to 64MB to avoid excessive network usage for low
   and medium throughput consumer applications. High throughput consumer
   applications may need to manually set this property to a higher value.
 * The default consumer Fetch wait time has been increased from 100ms to 500ms
   to avoid excessive network usage for low throughput topics.
 * If OpenSSL is linked statically, or `ssl.ca.location=probe` is configured,
   librdkafka will probe known CA certificate paths and automatically use the
   first one found. This should alleviate the need to configure
   `ssl.ca.location` when the statically linked OpenSSL's OPENSSLDIR differs
   from the system's CA certificate path.
 * The heuristics for handling Apache Kafka < 0.10 brokers has been removed to
   improve connection error handling for modern Kafka versions.
   Users on Brokers 0.9.x or older should already be configuring
   `api.version.request=false` and `broker.version.fallback=...` so there
   should be no functional change.
 * The default producer batch accumulation time, `linger.ms`, has been changed
   from 0.5ms to 5ms to improve batch sizes and throughput while reducing
   the per-message protocol overhead.
   Applications that require lower produce latency than 5ms will need to
   manually set `linger.ms` to a lower value.
 * librdkafka's build tooling now requires Python 3.x (python3 interpreter).


## Fixes

### General fixes

 * The client could crash in rare circumstances on ApiVersion or
   SaslHandshake request timeouts (#2326)
 * `./configure --LDFLAGS='a=b, c=d'` with arguments containing = are now
   supported (by @sky92zwq).
 * `./configure` arguments now take precedence over cached `configure` variables
   from previous invocation.
 * Fix theoretical crash on coord request failure.
 * Unknown partition error could be triggered for existing partitions when
   additional partitions were added to a topic (@benesch, #2915)
 * Quickly refresh topic metadata for desired but non-existent partitions.
   This will speed up the initial discovery delay when new partitions are added
   to an existing topic (#2917).


### Consumer fixes

 * The roundrobin partition assignor could crash if subscriptions
   where asymmetrical (different sets from different members of the group).
   Thanks to @ankon and @wilmai for identifying the root cause (#2121).
 * The consumer assignors could ignore some topics if there were more subscribed
   topics than consumers in taking part in the assignment.
 * The consumer would connect to all partition leaders of a topic even
   for partitions that were not being consumed (#2826).
 * Initial consumer group joins should now be a couple of seconds quicker
   thanks expedited query intervals (@benesch).
 * Fix crash and/or inconsistent subscriptions when using multiple consumers
   (in the same process) with wildcard topics on Windows.
 * Don't propagate temporary offset lookup errors to application.
 * Immediately refresh topic metadata when partitions are reassigned to other
   brokers, avoiding a fetch stall of up to `topic.metadata.refresh.interval.ms`. (#2955)
 * Memory for batches containing control messages would not be freed when
   using the batch consume APIs (@pf-qiu, #2990).


### Producer fixes

 * Proper locking for transaction state in EndTxn handler.



# librdkafka v1.4.4

v1.4.4 is a maintenance release with the following fixes and enhancements:

 * Transactional producer could crash on request timeout due to dereferencing
   NULL pointer of non-existent response object.
 * Mark `rd_kafka_send_offsets_to_transaction()` CONCURRENT_TRANSACTION (et.al)
   errors as retriable.
 * Fix crash on transactional coordinator FindCoordinator request failure.
 * Minimize broker re-connect delay when broker's connection is needed to
   send requests.
 * Proper locking for transaction state in EndTxn handler.
 * `socket.timeout.ms` was ignored when `transactional.id` was set.
 * Added RTT/delay simulation to mock brokers.

*Note: there was no v1.4.3 librdkafka release*



# librdkafka v1.4.2

v1.4.2 is a maintenance release with the following fixes and enhancements:

 * Fix produce/consume hang after partition goes away and comes back,
   such as when a topic is deleted and re-created.
 * Consumer: Reset the stored offset when partitions are un-assign()ed (fixes #2782).
    This fixes the case where a manual offset-less commit() or the auto-committer
    would commit a stored offset from a previous assignment before
    a new message was consumed by the application.
 * Probe known CA cert paths and set default `ssl.ca.location` accordingly
   if OpenSSL is statically linked or `ssl.ca.location` is set to `probe`.
 * Per-partition OffsetCommit errors were unhandled (fixes #2791)
 * Seed the PRNG (random number generator) by default, allow application to
   override with `enable.random.seed=false` (#2795)
 * Fix stack overwrite (of 1 byte) when SaslHandshake MechCnt is zero
 * Align bundled c11 threads (tinycthreads) constants to glibc and musl (#2681)
 * Fix return value of rd_kafka_test_fatal_error() (by @ckb42)
 * Ensure CMake sets disabled defines to zero on Windows (@benesch)


*Note: there was no v1.4.1 librdkafka release*





# Older releases

See https://github.com/edenhill/librdkafka/releases<|MERGE_RESOLUTION|>--- conflicted
+++ resolved
@@ -1,11 +1,3 @@
-<<<<<<< HEAD
-# librdkafka v2.1.2 (UNRELEASED)
- * Added `fetch.queue.backoff.ms` to the consumer to control how long
-   the consumer backs off the next fetch attempt when the pre-fetch queue
-   has exceeded its queuing thresholds.
-   This allows latency sensitive applications to tune message
-   consumption latency. (#2879)
-=======
 # librdkafka v2.2.0
 
 librdkafka v2.2.0 is a feature release:
@@ -13,6 +5,20 @@
  * Store offset commit metadata in `rd_kafka_offsets_store` (@mathispesch, #4084).
  * Fix a bug that happens when skipping tags, causing buffer underflow in
    MetadataResponse (#4278).
+ * Added `fetch.queue.backoff.ms` to the consumer to control how long
+   the consumer backs off next fetch attempt. (@bitemyapp, @edenhill, #2879)
+
+
+## Enhancements
+
+ * Added `fetch.queue.backoff.ms` to the consumer to control how long
+   the consumer backs off next fetch attempt. When the pre-fetch queue
+   has exceeded its queuing thresholds: `queued.min.messages` and
+   `queued.max.messages.kbytes` it backs off for 1 seconds.
+   If those parameters have to be set too high to hold 1 s of data,
+   this new parameter allows to back off the fetch earlier, reducing memory
+   requirements.
+
 
 ## Fixes
 
@@ -24,7 +30,7 @@
    observers are activated and there is more than one partition.
    Fixed by skipping the correct amount of bytes when tags are received.
 
->>>>>>> 68455af8
+
 
 # librdkafka v2.1.1
 
@@ -63,6 +69,7 @@
    but it is possible for the user to obtain the queue with messages from
    the broker, skipping these functions. This was fixed by encoding information
    in a queue itself, that, whether polling, resets the timer.
+
 
 
 # librdkafka v2.1.0
