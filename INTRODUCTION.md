# Introduction to librdkafka - the Apache Kafka C/C++ client library


librdkafka is a high performance C implementation of the Apache
Kafka client, providing a reliable and performant client for production use.
librdkafka also provides a native C++ interface.

<!-- markdown-toc start - Don't edit this section. Run M-x markdown-toc-refresh-toc -->
**Table of Contents**

- [Introduction to librdkafka - the Apache Kafka C/C++ client library](#introduction-to-librdkafka---the-apache-kafka-cc-client-library)
    - [Performance](#performance)
        - [High throughput](#high-throughput)
        - [Low latency](#low-latency)
            - [Latency measurement](#latency-measurement)
        - [Compression](#compression)
    - [Message reliability](#message-reliability)
        - [Producer message delivery success](#producer-message-delivery-success)
        - [Producer message delivery failure](#producer-message-delivery-failure)
            - [Error: Timed out in transmission queue](#error-timed-out-in-transmission-queue)
            - [Error: Timed out in flight to/from broker](#error-timed-out-in-flight-tofrom-broker)
            - [Error: Temporary broker-side error](#error-temporary-broker-side-error)
            - [Error: Temporary errors due to stale metadata](#error-temporary-errors-due-to-stale-metadata)
            - [Error: Local time out](#error-local-time-out)
            - [Error: Permanent errors](#error-permanent-errors)
        - [Producer retries](#producer-retries)
        - [Reordering](#reordering)
        - [Idempotent Producer](#idempotent-producer)
            - [Guarantees](#guarantees)
            - [Ordering and message sequence numbers](#ordering-and-message-sequence-numbers)
            - [Partitioner considerations](#partitioner-considerations)
            - [Message timeout considerations](#message-timeout-considerations)
            - [Leader change](#leader-change)
            - [Error handling](#error-handling)
                - [RD_KAFKA_RESP_ERR_OUT_OF_ORDER_SEQUENCE_NUMBER](#rdkafkaresperroutofordersequencenumber)
                - [RD_KAFKA_RESP_ERR_DUPLICATE_SEQUENCE_NUMBER](#rdkafkaresperrduplicatesequencenumber)
                - [RD_KAFKA_RESP_ERR_UNKNOWN_PRODUCER_ID](#rdkafkaresperrunknownproducerid)
                - [Standard errors](#standard-errors)
                - [Message persistence status](#message-persistence-status)
        - [Transactional Producer](#transactional-producer)
            - [Error handling](#error-handling-1)
            - [Old producer fencing](#old-producer-fencing)
            - [Configuration considerations](#configuration-considerations)
        - [Exactly Once Semantics (EOS) and transactions](#exactly-once-semantics-eos-and-transactions)
    - [Usage](#usage)
        - [Documentation](#documentation)
        - [Initialization](#initialization)
        - [Configuration](#configuration)
            - [Example](#example)
        - [Termination](#termination)
            - [High-level KafkaConsumer](#high-level-kafkaconsumer)
            - [Producer](#producer)
            - [Admin API client](#admin-api-client)
            - [Speeding up termination](#speeding-up-termination)
        - [Threads and callbacks](#threads-and-callbacks)
        - [Brokers](#brokers)
            - [SSL](#ssl)
            - [OAUTHBEARER with support for OIDC](#oauthbearer-with-support-for-oidc)
            - [Sparse connections](#sparse-connections)
                - [Random broker selection](#random-broker-selection)
                - [Persistent broker connections](#persistent-broker-connections)
            - [Connection close](#connection-close)
            - [Fetch From Follower](#fetch-from-follower)
        - [Logging](#logging)
            - [Debug contexts](#debug-contexts)
        - [Feature discovery](#feature-discovery)
        - [Producer API](#producer-api)
        - [Simple Consumer API (legacy)](#simple-consumer-api-legacy)
            - [Offset management](#offset-management)
                - [Auto offset commit](#auto-offset-commit)
                - [At-least-once processing](#at-least-once-processing)
                - [Auto offset reset](#auto-offset-reset)
        - [Consumer groups](#consumer-groups)
            - [Static consumer groups](#static-consumer-groups)
        - [Topics](#topics)
            - [Unknown or unauthorized topics](#unknown-or-unauthorized-topics)
            - [Topic metadata propagation for newly created topics](#topic-metadata-propagation-for-newly-created-topics)
            - [Topic auto creation](#topic-auto-creation)
        - [Metadata](#metadata)
            - [< 0.9.3](#-093)
            - [> 0.9.3](#-093)
            - [Query reasons](#query-reasons)
            - [Caching strategy](#caching-strategy)
        - [Fatal errors](#fatal-errors)
            - [Fatal producer errors](#fatal-producer-errors)
            - [Fatal consumer errors](#fatal-consumer-errors)
    - [Compatibility](#compatibility)
        - [Broker version compatibility](#broker-version-compatibility)
            - [Broker version >= 0.10.0.0 (or trunk)](#broker-version--01000-or-trunk)
            - [Broker versions 0.9.0.x](#broker-versions-090x)
            - [Broker versions 0.8.x.y](#broker-versions-08xy)
            - [Detailed description](#detailed-description)
        - [Supported KIPs](#supported-kips)
        - [Supported protocol versions](#supported-protocol-versions)
- [Recommendations for language binding developers](#recommendations-for-language-binding-developers)
    - [Expose the configuration interface pass-thru](#expose-the-configuration-interface-pass-thru)
    - [Error constants](#error-constants)
    - [Reporting client software name and version to broker](#reporting-client-software-name-and-version-to-broker)
    - [Documentation reuse](#documentation-reuse)
    - [Community support](#community-support)

<!-- markdown-toc end -->


## Performance

librdkafka is a multi-threaded library designed for use on modern hardware and
it attempts to keep memory copying to a minimum. The payload of produced or
consumed messages may pass through without any copying
(if so desired by the application) putting no limit on message sizes.

librdkafka allows you to decide if high throughput is the name of the game,
or if a low latency service is required, or a balance between the two, all
through the configuration property interface.

The single most important configuration properties for performance tuning is
`linger.ms` - how long to wait for `batch.num.messages` or `batch.size` to
fill up in the local per-partition queue before sending the batch of messages
to the broker.

In low throughput scenarios, a lower value improves latency.
As throughput increases, the cost of each broker request becomes significant
impacting both maximum throughput and latency. For higher throughput
applications, latency will typically be lower using a higher `linger.ms` due
to larger batches resulting in a lesser number of requests, yielding decreased
per-message load on the broker. A good general purpose setting is 5ms.
For applications seeking maximum throughput, the recommended value is >= 50ms.


### High throughput

The key to high throughput is message batching - waiting for a certain amount
of messages to accumulate in the local queue before sending them off in
one large message set or batch to the peer. This amortizes the messaging
overhead and eliminates the adverse effect of the round trip time (rtt).

`linger.ms` (also called `queue.buffering.max.ms`) allows librdkafka to
wait up to the specified amount of time to accumulate up to
`batch.num.messages` or `batch.size` in a single batch (MessageSet) before
sending to the broker. The larger the batch the higher the throughput.
Enabling `msg` debugging (set `debug` property to `msg`) will emit log
messages for the accumulation process which lets you see what batch sizes
are being produced.

Example using `linger.ms=1`:

```
... test [0]: MessageSet with 1514 message(s) delivered
... test [3]: MessageSet with 1690 message(s) delivered
... test [0]: MessageSet with 1720 message(s) delivered
... test [3]: MessageSet with 2 message(s) delivered
... test [3]: MessageSet with 4 message(s) delivered
... test [0]: MessageSet with 4 message(s) delivered
... test [3]: MessageSet with 11 message(s) delivered
```

Example using `linger.ms=1000`:
```
... test [0]: MessageSet with 10000 message(s) delivered
... test [0]: MessageSet with 10000 message(s) delivered
... test [0]: MessageSet with 4667 message(s) delivered
... test [3]: MessageSet with 10000 message(s) delivered
... test [3]: MessageSet with 10000 message(s) delivered
... test [3]: MessageSet with 4476 message(s) delivered

```


The default setting of `linger.ms=5` is not suitable for
high throughput, it is recommended to set this value to >50ms, with
throughput leveling out somewhere around 100-1000ms depending on
message produce pattern and sizes.

These setting are set globally (`rd_kafka_conf_t`) but applies on a
per topic+partition basis.


### Low latency

When low latency messaging is required the `linger.ms` should be
tuned to the maximum permitted producer-side latency.
Setting `linger.ms` to 0 or 0.1 will make sure messages are sent as
soon as possible.
Lower buffering time leads to smaller batches and larger per-message overheads,
increasing network, memory and CPU usage for producers, brokers and consumers.

See [How to decrease message latency](https://github.com/edenhill/librdkafka/wiki/How-to-decrease-message-latency) for more info.


#### Latency measurement

End-to-end latency is preferably measured by synchronizing clocks on producers
and consumers and using the message timestamp on the consumer to calculate
the full latency. Make sure the topic's `log.message.timestamp.type` is set to
the default `CreateTime` (Kafka topic configuration, not librdkafka topic).

Latencies are typically incurred by the producer, network and broker, the
consumer effect on end-to-end latency is minimal.

To break down the end-to-end latencies and find where latencies are adding up
there are a number of metrics available through librdkafka statistics
on the producer:

 * `brokers[].int_latency` is the time, per message, between produce()
   and the message being written to a MessageSet and ProduceRequest.
   High `int_latency` indicates CPU core contention: check CPU load and,
   involuntary context switches (`/proc/<..>/status`).
   Consider using a machine/instance with more CPU cores.
   This metric is only relevant on the producer.

 * `brokers[].outbuf_latency` is the time, per protocol request
   (such as ProduceRequest), between the request being enqueued (which happens
   right after int_latency) and the time the request is written to the
   TCP socket connected to the broker.
   High `outbuf_latency` indicates CPU core contention or network congestion:
   check CPU load and socket SendQ (`netstat -anp | grep :9092`).

 * `brokers[].rtt` is the time, per protocol request, between the request being
   written to the TCP socket and the time the response is received from
   the broker.
   High `rtt` indicates broker load or network congestion:
   check broker metrics, local socket SendQ, network performance, etc.

 * `brokers[].throttle` is the time, per throttled protocol request, the
   broker throttled/delayed handling of a request due to usage quotas.
   The throttle time will also be reflected in `rtt`.

 * `topics[].batchsize` is the size of individual Producer MessageSet batches.
   See below.

 * `topics[].batchcnt` is the number of messages in individual Producer
   MessageSet batches. Due to Kafka protocol overhead a batch with few messages
   will have a higher relative processing and size overhead than a batch
   with many messages.
   Use the `linger.ms` client configuration property to set the maximum
   amount of time allowed for accumulating a single batch, the larger the
   value the larger the batches will grow, thus increasing efficiency.
   When producing messages at a high rate it is recommended to increase
   linger.ms, which will improve throughput and in some cases also latency.


See [STATISTICS.md](STATISTICS.md) for the full definition of metrics.
A JSON schema for the statistics is available in
[statistics-schema.json](src/statistics-schema.json).


### Compression

Producer message compression is enabled through the `compression.codec`
configuration property.

Compression is performed on the batch of messages in the local queue, the
larger the batch the higher likelyhood of a higher compression ratio.
The local batch queue size is controlled through the `batch.num.messages`,
`batch.size`, and `linger.ms` configuration properties as described in the
**High throughput** chapter above.



## Message reliability

Message reliability is an important factor of librdkafka - an application
can rely fully on librdkafka to deliver a message according to the specified
configuration (`request.required.acks` and `message.send.max.retries`, etc).

If the topic configuration property `request.required.acks` is set to wait
for message commit acknowledgements from brokers (any value but 0, see
[`CONFIGURATION.md`](CONFIGURATION.md)
for specifics) then librdkafka will hold on to the message until
all expected acks have been received, gracefully handling the following events:

  * Broker connection failure
  * Topic leader change
  * Produce errors signaled by the broker
  * Network problems

We recommend `request.required.acks` to be set to `all` to make sure
produced messages are acknowledged by all in-sync replica brokers.

This is handled automatically by librdkafka and the application does not need
to take any action at any of the above events.
The message will be resent up to `message.send.max.retries` times before
reporting a failure back to the application.

The delivery report callback is used by librdkafka to signal the status of
a message back to the application, it will be called once for each message
to report the status of message delivery:

  * If `error_code` is non-zero the message delivery failed and the error_code
    indicates the nature of the failure (`rd_kafka_resp_err_t` enum).
  * If `error_code` is zero the message has been successfully delivered.

See Producer API chapter for more details on delivery report callback usage.

The delivery report callback is optional but highly recommended.


### Producer message delivery success

When a ProduceRequest is successfully handled by the broker and a
ProduceResponse is received (also called the ack) without an error code
the messages from the ProduceRequest are enqueued on the delivery report
queue (if a delivery report callback has been set) and will be passed to
the application on the next invocation rd_kafka_poll().


### Producer message delivery failure

The following sub-chapters explains how different produce errors
are handled.

If the error is retryable and there are remaining retry attempts for
the given message(s), an automatic retry will be scheduled by librdkafka,
these retries are not visible to the application.

Only permanent errors and temporary errors that have reached their maximum
retry count will generate a delivery report event to the application with an
error code set.

The application should typically not attempt to retry producing the message
on failure, but instead configure librdkafka to perform these retries
using the `retries` and `retry.backoff.ms` configuration properties.


#### Error: Timed out in transmission queue

Internal error ERR__TIMED_OUT_QUEUE.

The connectivity to the broker may be stalled due to networking contention,
local or remote system issues, etc, and the request has not yet been sent.

The producer can be certain that the message has not been sent to the broker.

This is a retryable error, but is not counted as a retry attempt
since the message was never actually transmitted.

A retry by librdkafka at this point will not cause duplicate messages.


#### Error: Timed out in flight to/from broker

Internal error ERR__TIMED_OUT, ERR__TRANSPORT.

Same reasons as for `Timed out in transmission queue` above, with the
difference that the message may have been sent to the broker and might
be stalling waiting for broker replicas to ack the message, or the response
could be stalled due to networking issues.
At this point the producer can't know if the message reached the broker,
nor if the broker wrote the message to disk and replicas.

This is a retryable error.

A retry by librdkafka at this point may cause duplicate messages.


#### Error: Temporary broker-side error

Broker errors ERR_REQUEST_TIMED_OUT, ERR_NOT_ENOUGH_REPLICAS,
ERR_NOT_ENOUGH_REPLICAS_AFTER_APPEND.

These errors are considered temporary and librdkafka is will retry them
if permitted by configuration.


#### Error: Temporary errors due to stale metadata

Broker errors ERR_LEADER_NOT_AVAILABLE, ERR_NOT_LEADER_FOR_PARTITION.

These errors are considered temporary and a retry is warranted, a metadata
request is automatically sent to find a new leader for the partition.

A retry by librdkafka at this point will not cause duplicate messages.


#### Error: Local time out

Internal error ERR__MSG_TIMED_OUT.

The message could not be successfully transmitted before `message.timeout.ms`
expired, typically due to no leader being available or no broker connection.
The message may have been retried due to other errors but
those error messages are abstracted by the ERR__MSG_TIMED_OUT error code.

Since the `message.timeout.ms` has passed there will be no more retries
by librdkafka.


#### Error: Permanent errors

Any other error is considered a permanent error and the message
will fail immediately, generating a delivery report event with the
distinctive error code.

The full list of permanent errors depend on the broker version and
will likely grow in the future.

Typical permanent broker errors are:
 * ERR_CORRUPT_MESSAGE
 * ERR_MSG_SIZE_TOO_LARGE  - adjust client's or broker's `message.max.bytes`.
 * ERR_UNKNOWN_TOPIC_OR_PART - topic or partition does not exist,
                               automatic topic creation is disabled on the
                               broker or the application is specifying a
                               partition that does not exist.
 * ERR_RECORD_LIST_TOO_LARGE
 * ERR_INVALID_REQUIRED_ACKS
 * ERR_TOPIC_AUTHORIZATION_FAILED
 * ERR_UNSUPPORTED_FOR_MESSAGE_FORMAT
 * ERR_CLUSTER_AUTHORIZATION_FAILED


### Producer retries

The ProduceRequest itself is not retried, instead the messages
are put back on the internal partition queue by an insert sort
that maintains their original position (the message order is defined
at the time a message is initially appended to a partition queue, i.e., after
partitioning).
A backoff time (`retry.backoff.ms`) is set on the retried messages which
effectively blocks retry attempts until the backoff time has expired.


### Reordering

As for all retries, if `max.in.flight` > 1 and `retries` > 0, retried messages
may be produced out of order, since a sub-sequent message in a sub-sequent
ProduceRequest may already be in-flight (and accepted by the broker)
by the time the retry for the failing message is sent.

Using the Idempotent Producer prevents reordering even with `max.in.flight` > 1,
see [Idempotent Producer](#idempotent-producer) below for more information.


### Idempotent Producer

librdkafka supports the idempotent producer which provides strict ordering and
and exactly-once producer guarantees.
The idempotent producer is enabled by setting the `enable.idempotence`
configuration property to `true`, this will automatically adjust a number of
other configuration properties to adhere to the idempotency requirements,
see the documentation of `enable.idempotence` in [CONFIGURATION.md](CONFIGURATION.md) for
more information.
Producer instantiation will fail if the user supplied an incompatible value
for any of the automatically adjusted properties, e.g., it is an error to
explicitly set `acks=1` when `enable.idempotence=true` is set.


#### Guarantees

There are three types of guarantees that the idempotent producer can satisfy:

 * Exactly-once - a message is only written to the log once.
                  Does NOT cover the exactly-once consumer case.
 * Ordering - a series of messages are written to the log in the
              order they were produced.
 * Gap-less - **EXPERIMENTAL** a series of messages are written once and
              in order without risk of skipping messages. The sequence
              of messages may be cut short and fail before all
              messages are written, but may not fail individual
              messages in the series.
              This guarantee is disabled by default, but may be enabled
              by setting `enable.gapless.guarantee` if individual message
              failure is a concern.
              Messages that fail due to exceeded timeout (`message.timeout.ms`),
              are permitted by the gap-less guarantee and may cause
              gaps in the message series without raising a fatal error.
              See **Message timeout considerations** below for more info.
              **WARNING**: This is an experimental property subject to
                           change or removal.

All three guarantees are in effect when idempotence is enabled, only
gap-less may be disabled individually.


#### Ordering and message sequence numbers

librdkafka maintains the original produce() ordering per-partition for all
messages produced, using an internal per-partition 64-bit counter
called the msgid which starts at 1. This msgid allows messages to be
re-inserted in the partition message queue in the original order in the
case of retries.

The Idempotent Producer functionality in the Kafka protocol also has
a per-message sequence number, which is a signed 32-bit wrapping counter that is
reset each time the Producer's ID (PID) or Epoch changes.

The librdkafka msgid is used, along with a base msgid value stored
at the time the PID/Epoch was bumped, to calculate the Kafka protocol's
message sequence number.

With Idempotent Producer enabled there is no risk of reordering despite
`max.in.flight` > 1 (capped at 5).

**Note**: "MsgId" in log messages refer to the librdkafka msgid, while "seq"
          refers to the protocol message sequence, "baseseq" is the seq of
          the first message in a batch.
          MsgId starts at 1, while message seqs start at 0.


The producer statistics also maintain two metrics for tracking the next
expected response sequence:

 * `next_ack_seq` - the next sequence to expect an acknowledgement for, which
                    is the last successfully produced MessageSet's last
                    sequence + 1.
 * `next_err_seq` - the next sequence to expect an error for, which is typically
                    the same as `next_ack_seq` until an error occurs, in which
                    case the `next_ack_seq` can't be incremented (since no
                    messages were acked on error). `next_err_seq` is used to
                    properly handle sub-sequent errors due to a failing
                    first request.

**Note**: Both are exposed in partition statistics.



#### Partitioner considerations

Strict ordering is guaranteed on a **per partition** basis.

An application utilizing the idempotent producer should not mix
producing to explicit partitions with partitioner-based partitions
since messages produced for the latter are queued separately until
a topic's partition count is known, which would insert these messages
after the partition-explicit messages regardless of produce order.


#### Message timeout considerations

If messages time out (due to `message.timeout.ms`) while in the producer queue
there will be gaps in the series of produced messages.

E.g., Messages 1,2,3,4,5 are produced by the application.
      While messages 2,3,4 are transmitted to the broker the connection to
      the broker goes down.
      While the broker is down the message timeout expires for message 2 and 3.
      As the connection comes back up messages 4, 5 are transmitted to the
      broker, resulting in a final written message sequence of 1, 4, 5.

The producer gracefully handles this case by draining the in-flight requests
for a given partition when one or more of its queued (not transmitted)
messages are timed out. When all requests are drained the Epoch is bumped and
the base sequence number is reset to the first message in the queue, effectively
skipping the timed out messages as if they had never existed from the
broker's point of view.
The message status for timed out queued messages will be
`RD_KAFKA_MSG_STATUS_NOT_PERSISTED`.

If messages time out while in-flight to the broker (also due to
`message.timeout.ms`), the protocol request will fail, the broker
connection will be closed by the client, and the timed out messages will be
removed from the producer queue. In this case the in-flight messages may be
written to the topic log by the broker, even though
a delivery report with error `ERR__MSG_TIMED_OUT` will be raised, since
the producer timed out the request before getting an acknowledgement back
from the broker.
The message status for timed out in-flight messages will be
`RD_KAFKA_MSG_STATUS_POSSIBLY_PERSISTED`, indicating that the producer
does not know if the messages were written and acked by the broker,
or dropped in-flight.

An application may inspect the message status by calling
`rd_kafka_message_status()` on the message in the delivery report callback,
to see if the message was (possibly) persisted (written to the topic log) by
the broker or not.

Despite the graceful handling of timeouts, we recommend to use a
large `message.timeout.ms` to minimize the risk of timeouts.

**Warning**: `enable.gapless.guarantee` does not apply to timed-out messages.

**Note**: `delivery.timeout.ms` is an alias for `message.timeout.ms`.


#### Leader change

There are corner cases where an Idempotent Producer has outstanding
ProduceRequests in-flight to the previous leader while a new leader is elected.

A leader change is typically triggered by the original leader
failing or terminating, which has the risk of also failing (some of) the
in-flight ProduceRequests to that broker. To recover the producer to a
consistent state it will not send any ProduceRequests for these partitions to
the new leader broker until all responses for any outstanding ProduceRequests
to the previous partition leader has been received, or these requests have
timed out.
This drain may take up to `min(socket.timeout.ms, message.timeout.ms)`.
If the connection to the previous broker goes down the outstanding requests
are failed immediately.


#### Error handling

Background:
The error handling for the Idempotent Producer, as initially proposed
in the [EOS design document](https://docs.google.com/document/d/11Jqy_GjUGtdXJK94XGsEIK7CP1SnQGdp2eF0wSw9ra8),
missed some corner cases which are now being addressed in [KIP-360](https://cwiki.apache.org/confluence/display/KAFKA/KIP-360%3A+Improve+handling+of+unknown+producer).
There were some intermediate fixes and workarounds prior to KIP-360 that proved
to be incomplete and made the error handling in the client overly complex.
With the benefit of hindsight the librdkafka implementation will attempt
to provide correctness from the lessons learned in the Java client and
provide stricter and less complex error handling.

The follow sections describe librdkafka's handling of the
Idempotent Producer specific errors that may be returned by the broker.


##### RD_KAFKA_RESP_ERR_OUT_OF_ORDER_SEQUENCE_NUMBER

This error is returned by the broker when the sequence number in the
ProduceRequest is larger than the expected next sequence
for the given PID+Epoch+Partition (last BaseSeq + msgcount + 1).
Note: sequence 0 is always accepted.

If the failed request is the head-of-line (next expected sequence to be acked)
it indicates desynchronization between the client and broker:
the client thinks the sequence number is correct but the broker disagrees.
There is no way for the client to recover from this scenario without
risking message loss or duplication, and it is not safe for the
application to manually retry messages.
A fatal error (`RD_KAFKA_RESP_ERR_OUT_OF_ORDER_SEQUENCE_NUMBER`) is raised.

When the request is not head-of-line the previous request failed
(for any reason), which means the messages in the current request
can be retried after waiting for all outstanding requests for this
partition to drain and then reset the Producer ID and start over.


**Java Producer behaviour**:
Fail the batch, reset the pid, and then continue producing
(and retrying sub-sequent) messages. This will lead to gaps
in the message series.



##### RD_KAFKA_RESP_ERR_DUPLICATE_SEQUENCE_NUMBER

Returned by broker when the request's base sequence number is
less than the expected sequence number (which is the last written
sequence + msgcount).
Note: sequence 0 is always accepted.

This error is typically benign and occurs upon retrying a previously successful
send that was not acknowledged.

The messages will be considered successfully produced but will have neither
timestamp or offset set.


**Java Producer behaviour:**
Treats the message as successfully delivered.


##### RD_KAFKA_RESP_ERR_UNKNOWN_PRODUCER_ID

Returned by broker when the PID+Epoch is unknown, which may occur when
the PID's state has expired (due to topic retention, DeleteRecords,
or compaction).

The Java producer added quite a bit of error handling for this case,
extending the ProduceRequest protocol to return the logStartOffset
to give the producer a chance to differentiate between an actual
UNKNOWN_PRODUCER_ID or topic retention having deleted the last
message for this producer (effectively voiding the Producer ID cache).
This workaround proved to be error prone (see explanation in KIP-360)
when the partition leader changed.

KIP-360 suggests removing this error checking in favour of failing fast,
librdkafka follows suite.


If the response is for the first ProduceRequest in-flight
and there are no messages waiting to be retried nor any ProduceRequests
unaccounted for, then the error is ignored and the epoch is incremented,
this is likely to happen for an idle producer who's last written
message has been deleted from the log, and thus its PID state.
Otherwise the producer raises a fatal error
(RD_KAFKA_RESP_ERR_UNKNOWN_PRODUCER_ID) since the delivery guarantees can't
be satisfied.


**Java Producer behaviour:**
Retries the send in some cases (but KIP-360 will change this).
Not a fatal error in any case.


##### Standard errors

All the standard Produce errors are handled in the usual way,
permanent errors will fail the messages in the batch, while
temporary errors will be retried (if retry count permits).

If a permanent error is returned for a batch in a series of in-flight batches,
the sub-sequent batches will fail with
RD_KAFKA_RESP_ERR_OUT_OF_ORDER_SEQUENCE_NUMBER since the sequence number of the
failed batched was never written to the topic log and next expected sequence
thus not incremented on the broker.

A fatal error (RD_KAFKA_RESP_ERR__GAPLESS_GUARANTEE) is raised to satisfy
the gap-less guarantee (if `enable.gapless.guarantee` is set) by failing all
queued messages.


##### Message persistence status

To help the application decide what to do in these error cases, a new
per-message API is introduced, `rd_kafka_message_status()`,
which returns one of the following values:

 * `RD_KAFKA_MSG_STATUS_NOT_PERSISTED` - the message has never
   been transmitted to the broker, or failed with an error indicating
   it was not written to the log.
   Application retry will risk ordering, but not duplication.
 * `RD_KAFKA_MSG_STATUS_POSSIBLY_PERSISTED` - the message was transmitted
   to the broker, but no acknowledgement was received.
   Application retry will risk ordering and duplication.
 * `RD_KAFKA_MSG_STATUS_PERSISTED` - the message was written to the log by
   the broker and fully acknowledged.
   No reason for application to retry.

This method should be called by the application on delivery report error.


### Transactional Producer


#### Error handling

Using the transactional producer simplifies error handling compared to the
standard or idempotent producer, a transactional application will only need
to care about these different types of errors:

 * Retriable errors - the operation failed due to temporary problems,
   such as network timeouts, the operation may be safely retried.
   Use `rd_kafka_error_is_retriable()` to distinguish this case.
 * Abortable errors - if any of the transactional APIs return a non-fatal
   error code the current transaction has failed and the application
   must call `rd_kafka_abort_transaction()`, rewind its input to the
   point before the current transaction started, and attempt a new transaction
   by calling `rd_kafka_begin_transaction()`, etc.
   Use `rd_kafka_error_txn_requires_abort()` to distinguish this case.
 * Fatal errors - the application must cease operations and destroy the
   producer instance.
   Use `rd_kafka_error_is_fatal()` to distinguish this case.
 * For all other errors returned from the transactional API: the current
   recommendation is to treat any error that has neither retriable, abortable,
   or fatal set, as a fatal error.

While the application should log the actual fatal or abortable errors, there
is no need for the application to handle the underlying errors specifically.



#### Old producer fencing

If a new transactional producer instance is started with the same
`transactional.id`, any previous still running producer
instance will be fenced off at the next produce, commit or abort attempt, by
raising a fatal error with the error code set to
`RD_KAFKA_RESP_ERR__FENCED`.


#### Configuration considerations

To make sure messages time out (in case of connectivity problems, etc) within
the transaction, the `message.timeout.ms` configuration property must be
set lower than the `transaction.timeout.ms`, this is enforced when
creating the producer instance.
If `message.timeout.ms` is not explicitly configured it will be adjusted
automatically.




### Exactly Once Semantics (EOS) and transactions

librdkafka supports Exactly One Semantics (EOS) as defined in [KIP-98](https://cwiki.apache.org/confluence/display/KAFKA/KIP-98+-+Exactly+Once+Delivery+and+Transactional+Messaging).
For more on the use of transactions, see [Transactions in Apache Kafka](https://www.confluent.io/blog/transactions-apache-kafka/).

See [examples/transactions.c](examples/transactions.c) for an example
transactional EOS application.

**Warning**
If the broker version is older than Apache Kafka 2.5.0 then one transactional
producer instance per consumed input partition is required.
For 2.5.0 and later a single producer instance may be used regardless of
the number of input partitions.
See KIP-447 for more information.


## Usage

### Documentation

The librdkafka API is documented in the [`rdkafka.h`](src/rdkafka.h)
header file, the configuration properties are documented in
[`CONFIGURATION.md`](CONFIGURATION.md)

### Initialization

The application needs to instantiate a top-level object `rd_kafka_t` which is
the base container, providing global configuration and shared state.
It is created by calling `rd_kafka_new()`.

It also needs to instantiate one or more topics (`rd_kafka_topic_t`) to be used
for producing to or consuming from. The topic object holds topic-specific
configuration and will be internally populated with a mapping of all available
partitions and their leader brokers.
It is created by calling `rd_kafka_topic_new()`.

Both `rd_kafka_t` and `rd_kafka_topic_t` comes with a configuration API which
is optional.
Not using the API will cause librdkafka to use its default values which are
documented in [`CONFIGURATION.md`](CONFIGURATION.md).

**Note**: An application may create multiple `rd_kafka_t` objects and
	they share no state.

**Note**: An `rd_kafka_topic_t` object may only be used with the `rd_kafka_t`
	object it was created from.



### Configuration

To ease integration with the official Apache Kafka software and lower
the learning curve, librdkafka implements identical configuration
properties as found in the official clients of Apache Kafka.

Configuration is applied prior to object creation using the
`rd_kafka_conf_set()` and `rd_kafka_topic_conf_set()` APIs.

**Note**: The `rd_kafka.._conf_t` objects are not reusable after they have been
	passed to `rd_kafka.._new()`.
	The application does not need to free any config resources after a
	`rd_kafka.._new()` call.

#### Example

```c
    rd_kafka_conf_t *conf;
    rd_kafka_conf_res_t res;
    rd_kafka_t *rk;
    char errstr[512];

    conf = rd_kafka_conf_new();

    res = rd_kafka_conf_set(conf, "compression.codec", "snappy",
                            errstr, sizeof(errstr));
    if (res != RD_KAFKA_CONF_OK)
        fail("%s\n", errstr);

    res = rd_kafka_conf_set(conf, "batch.num.messages", "100",
                            errstr, sizeof(errstr));
    if (res != RD_KAFKA_CONF_OK)
        fail("%s\n", errstr);

    rk = rd_kafka_new(RD_KAFKA_PRODUCER, conf, errstr, sizeof(errstr));
    if (!rk) {
        rd_kafka_conf_destroy(rk);
        fail("Failed to create producer: %s\n", errstr);
    }

    /* Note: librdkafka takes ownership of the conf object on success */
```

Configuration properties may be set in any order (except for interceptors) and
may be overwritten before being passed to `rd_kafka_new()`.
`rd_kafka_new()` will verify that the passed configuration is consistent
and will fail and return an error if incompatible configuration properties
are detected. It will also emit log warnings for deprecated and problematic
configuration properties.


### Termination

librdkafka is asynchronous in its nature and performs most operation in its
background threads.

Calling the librdkafka handle destructor tells the librdkafka background
threads to finalize their work, close network connections, clean up, etc, and
may thus take some time. The destructor (`rd_kafka_destroy()`) will block
until all background threads have terminated.

If the destructor blocks indefinitely it typically means there is an outstanding
object reference, such as a message or topic object, that was not destroyed
prior to destroying the client handle.

All objects except for the handle (C: `rd_kafka_t`,
C++: `Consumer,KafkaConsumer,Producer`), such as topic objects, messages,
`topic_partition_t`, `TopicPartition`, events, etc, **MUST** be
destroyed/deleted prior to destroying or closing the handle.

For C, make sure the following objects are destroyed prior to calling
`rd_kafka_consumer_close()` and `rd_kafka_destroy()`:
 * `rd_kafka_message_t`
 * `rd_kafka_topic_t`
 * `rd_kafka_topic_partition_t`
 * `rd_kafka_topic_partition_list_t`
 * `rd_kafka_event_t`
 * `rd_kafka_queue_t`

For C++ make sure the following objects are deleted prior to
calling `KafkaConsumer::close()` and delete on the Consumer, KafkaConsumer or
Producer handle:
 * `Message`
 * `Topic`
 * `TopicPartition`
 * `Event`
 * `Queue`


#### High-level KafkaConsumer

Proper termination sequence for the high-level KafkaConsumer is:
```c
     /* 1) Leave the consumer group, commit final offsets, etc. */
     rd_kafka_consumer_close(rk);

     /* 2) Destroy handle object */
     rd_kafka_destroy(rk);
```

**NOTE**: There is no need to unsubscribe prior to calling `rd_kafka_consumer_close()`.

**NOTE**: Any topic objects created must be destroyed prior to rd_kafka_destroy()

Effects of not doing the above, for:
 1. Final offsets are not committed and the consumer will not actively leave
    the group, it will be kicked out of the group after the `session.timeout.ms`
    expires. It is okay to omit the `rd_kafka_consumer_close()` call in case
    the application does not want to wait for the blocking close call.
 2. librdkafka will continue to operate on the handle. Actual memory leaks.


#### Producer

The proper termination sequence for Producers is:

```c
     /* 1) Make sure all outstanding requests are transmitted and handled. */
     rd_kafka_flush(rk, 60*1000); /* One minute timeout */

     /* 2) Destroy the topic and handle objects */
     rd_kafka_topic_destroy(rkt);  /* Repeat for all topic objects held */
     rd_kafka_destroy(rk);
```

Effects of not doing the above, for:
 1. Messages in-queue or in-flight will be dropped.
 2. librdkafka will continue to operate on the handle. Actual memory leaks.


#### Admin API client

Unlike the Java Admin client, the Admin APIs in librdkafka are available
on any type of client instance and can be used in combination with the
client type's main functionality, e.g., it is perfectly fine to call
`CreateTopics()` in your running producer, or `DeleteRecords()` in your
consumer.

If you need a client instance to only perform Admin API operations the
recommendation is to create a producer instance since it requires less
configuration (no `group.id`) than the consumer and is generally more cost
efficient.
We do recommend that you set `allow.auto.create.topics=false` to avoid
topic metadata lookups to unexpectedly have the broker create topics.



#### Speeding up termination
To speed up the termination of librdkafka an application can set a
termination signal that will be used internally by librdkafka to quickly
cancel any outstanding I/O waits.
Make sure you block this signal in your application.

```c
   char tmp[16];
   snprintf(tmp, sizeof(tmp), "%i", SIGIO);  /* Or whatever signal you decide */
   rd_kafka_conf_set(rk_conf, "internal.termination.signal", tmp, errstr, sizeof(errstr));
```


### Threads and callbacks

librdkafka uses multiple threads internally to fully utilize modern hardware.
The API is completely thread-safe and the calling application may call any
of the API functions from any of its own threads at any time.

A poll-based API is used to provide signaling back to the application,
the application should call rd_kafka_poll() at regular intervals.
The poll API will call the following configured callbacks (optional):

  * `dr_msg_cb` - Message delivery report callback - signals that a message has
    been delivered or failed delivery, allowing the application to take action
    and to release any application resources used in the message.
  * `error_cb` - Error callback - signals an error. These errors are usually of
    an informational nature, i.e., failure to connect to a broker, and the
    application usually does not need to take any action.
    The type of error is passed as a rd_kafka_resp_err_t enum value,
    including both remote broker errors as well as local failures.
    An application typically does not have to perform any action when
    an error is raised through the error callback, the client will
    automatically try to recover from all errors, given that the
    client and cluster is correctly configured.
    In some specific cases a fatal error may occur which will render
    the client more or less inoperable for further use:
    if the error code in the error callback is set to
    `RD_KAFKA_RESP_ERR__FATAL` the application should retrieve the
    underlying fatal error and reason using the `rd_kafka_fatal_error()` call,
    and then begin terminating the instance.
    The Event API's EVENT_ERROR has a `rd_kafka_event_error_is_fatal()`
    function, and the C++ EventCb has a `fatal()` method, to help the
    application determine if an error is fatal or not.
  * `stats_cb` - Statistics callback - triggered if `statistics.interval.ms`
    is configured to a non-zero value, emitting metrics and internal state
    in JSON format, see [STATISTICS.md].
  * `throttle_cb` - Throttle callback - triggered whenever a broker has
    throttled (delayed) a request.

These callbacks will also be triggered by `rd_kafka_flush()`,
`rd_kafka_consumer_poll()`, and any other functions that serve queues.


Optional callbacks not triggered by poll, these may be called spontaneously
from any thread at any time:

  * `log_cb` - Logging callback - allows the application to output log messages
    generated by librdkafka.
  * `partitioner_cb` - Partitioner callback - application provided message partitioner.
    The partitioner may be called in any thread at any time, it may be
    called multiple times for the same key.
    Partitioner function contraints:
      - MUST NOT call any rd_kafka_*() functions
      - MUST NOT block or execute for prolonged periods of time.
      - MUST return a value between 0 and partition_cnt-1, or the
        special RD_KAFKA_PARTITION_UA value if partitioning
        could not be performed.



### Brokers

On initialization, librdkafka only needs a partial list of
brokers (at least one), called the bootstrap brokers.
The client will connect to the bootstrap brokers specified by the
`bootstrap.servers` configuration property and query cluster Metadata
information which contains the full list of brokers, topic, partitions and their
leaders in the Kafka cluster.

Broker names are specified as `host[:port]` where the port is optional
(default 9092) and the host is either a resolvable hostname or an IPv4 or IPv6
address.
If host resolves to multiple addresses librdkafka will round-robin the
addresses for each connection attempt.
A DNS record containing all broker address can thus be used to provide a
reliable bootstrap broker.


#### SSL

If the client is to connect to a broker's SSL endpoints/listeners the client
needs to be configured with `security.protocol=SSL` for just SSL transport or
`security.protocol=SASL_SSL` for SASL authentication and SSL transport.
The client will try to verify the broker's certificate by checking the
CA root certificates, if the broker's certificate can't be verified
the connection is closed (and retried). This is to protect the client
from connecting to rogue brokers.

The CA root certificate defaults are system specific:
 * On Linux, Mac OSX, and other Unix-like system the OpenSSL default
   CA path will be used, also called the OPENSSLDIR,  which is typically
   `/etc/ssl/certs` (on Linux, typcially in the `ca-certificates` package) and
   `/usr/local/etc/openssl` on Mac OSX (Homebrew).
 * On Windows the Root certificate store is used, unless
   `ssl.ca.certificate.stores` is configured in which case certificates are
   read from the specified stores.
 * If OpenSSL is linked statically, librdkafka will set the default CA
   location to the first of a series of probed paths (see below).

If the system-provided default CA root certificates are not sufficient to
verify the broker's certificate, such as when a self-signed certificate
or a local CA authority is used, the CA certificate must be specified
explicitly so that the client can find it.
This can be done either by providing a PEM file (e.g., `cacert.pem`)
as the `ssl.ca.location` configuration property, or by passing an in-memory
PEM, X.509/DER or PKCS#12 certificate to `rd_kafka_conf_set_ssl_cert()`.

It is also possible to disable broker certificate verification completely
by setting `enable.ssl.certificate.verification=false`, but this is not
recommended since it allows for rogue brokers and man-in-the-middle attacks,
and should only be used for testing and troubleshooting purposes.

CA location probe paths (see [rdkafka_ssl.c](src/rdkafka_ssl.c) for full list)
used when OpenSSL is statically linked:

    "/etc/pki/tls/certs/ca-bundle.crt",
    "/etc/ssl/certs/ca-bundle.crt",
    "/etc/pki/tls/certs/ca-bundle.trust.crt",
    "/etc/pki/ca-trust/extracted/pem/tls-ca-bundle.pem",
    "/etc/ssl/ca-bundle.pem",
    "/etc/pki/tls/cacert.pem",
    "/etc/ssl/cert.pem",
    "/etc/ssl/cacert.pem",
    "/etc/certs/ca-certificates.crt",
    "/etc/ssl/certs/ca-certificates.crt",
    "/etc/ssl/certs",
    "/usr/local/etc/ssl/cert.pem",
    "/usr/local/etc/ssl/cacert.pem",
    "/usr/local/etc/ssl/certs/cert.pem",
    "/usr/local/etc/ssl/certs/cacert.pem",
    etc..


On **Windows** the Root certificate store is read by default, but any number
of certificate stores can be read by setting the `ssl.ca.certificate.stores`
configuration property to a comma-separated list of certificate store names.
The predefined system store names are:

 * `MY` - User certificates
 * `Root` - System CA certificates (default)
 * `CA` - Intermediate CA certificates
 * `Trust` - Trusted publishers

For example, to read both intermediate and root CAs, set
`ssl.ca.certificate.stores=CA,Root`.


#### OAUTHBEARER with support for OIDC

OAUTHBEARER with OIDC provides a method for the client to authenticate to the
Kafka cluster by requesting an authentication token from an issuing server
and passing the retrieved token to brokers during connection setup.

To use this authentication method the client needs to be configured as follows:

  * `security.protocol` - set to `SASL_SSL` or `SASL_PLAINTEXT`.
  * `sasl.mechanism` - set to `OAUTHBEARER`.
  * `sasl.oauthbearer.method` - set to `OIDC`.
  * `sasl.oauthbearer.token.endpoint.url` - OAUTH issuer token
     endpoint HTTP(S) URI used to retrieve the token.
  * `sasl.oauthbearer.client.id` - public identifier for the application.
    It must be unique across all clients that the authorization server handles.
  * `sasl.oauthbearer.client.secret` - secret known only to the
    application and the authorization server.
    This should be a sufficiently random string that is not guessable.
  * `sasl.oauthbearer.scope` - clients use this to specify the scope of the
    access request to the broker.
  * `sasl.oauthbearer.extensions` - (optional) additional information to be
    provided to the broker. A comma-separated list of key=value pairs.
    For example:
    `supportFeatureX=true,organizationId=sales-emea`


#### Sparse connections

The client will only connect to brokers it needs to communicate with, and
only when necessary.

Examples of needed broker connections are:

 * leaders for partitions being consumed from
 * leaders for partitions being produced to
 * consumer group coordinator broker
 * cluster controller for Admin API operations


##### Random broker selection

When there is no broker connection and a connection to any broker
is needed, such as on startup to retrieve metadata, the client randomly selects
a broker from its list of brokers, which includes both the configured bootstrap
brokers (including brokers manually added with `rd_kafka_brokers_add()`), as
well as the brokers discovered from cluster metadata.
Brokers with no prior connection attempt are tried first.

If there is already an available broker connection to any broker it is used,
rather than connecting to a new one.

The random broker selection and connection scheduling is triggered when:
 * bootstrap servers are configured (`rd_kafka_new()`)
 * brokers are manually added (`rd_kafka_brokers_add()`).
 * a consumer group coordinator needs to be found.
 * acquiring a ProducerID for the Idempotent Producer.
 * cluster or topic metadata is being refreshed.

A single connection attempt will be performed, and the broker will
return to an idle INIT state on failure to connect.

The random broker selection is rate-limited to:
10 < `reconnect.backoff.ms`/2 < 1000 milliseconds.

**Note**: The broker connection will be maintained until it is closed
          by the broker (idle connection reaper).

##### Persistent broker connections

While the random broker selection is useful for one-off queries, there
is need for the client to maintain persistent connections to certain brokers:
 * Consumer: the group coordinator.
 * Consumer: partition leader for topics being fetched from.
 * Producer: partition leader for topics being produced to.

These dependencies are discovered and maintained automatically, marking
matching brokers as persistent, which will make the client maintain connections
to these brokers at all times, reconnecting as necessary.


#### Connection close

A broker connection may be closed by the broker, intermediary network gear,
due to network errors, timeouts, etc.
When a broker connection is closed, librdkafka will back off the next reconnect
attempt (to the given broker) for `reconnect.backoff.ms` -25% to +50% jitter,
this value is increased exponentially for each connect attempt until
`reconnect.backoff.max.ms` is reached, at which time the value is reset
to `reconnect.backoff.ms`.

The broker will disconnect clients that have not sent any protocol requests
within `connections.max.idle.ms` (broker configuration propertion, defaults
to 10 minutes), but there is no fool proof way for the client to know that it
was a deliberate close by the broker and not an error. To avoid logging these
deliberate idle disconnects as errors the client employs some logic to try to
classify a disconnect as an idle disconnect if no requests have been sent in
the last `socket.timeout.ms` or there are no outstanding, or
queued, requests waiting to be sent. In this case the standard "Disconnect"
error log is silenced (will only be seen with debug enabled).

Otherwise, if a connection is closed while there are requests in-flight
the logging level will be LOG_WARNING (4), else LOG_INFO (6).

`log.connection.close=false` may be used to silence all disconnect logs,
but it is recommended to instead rely on the above heuristics.


#### Fetch From Follower

librdkafka supports consuming messages from follower replicas
([KIP-392](https://cwiki.apache.org/confluence/display/KAFKA/KIP-392%3A+Allow+consumers+to+fetch+from+closest+replica)).
This is enabled by setting the `client.rack` configuration property which
corresponds to `broker.rack` on the broker. The actual assignment of
consumers to replicas is determined by the configured `replica.selector.class`
on the broker.


### Logging

#### Debug contexts

Extensive debugging of librdkafka can be enabled by setting the
`debug` configuration property to a CSV string of debug contexts:

Debug context | Type     | Description
--------------|----------|----------------------
generic       | *        | General client instance level debugging. Includes initialization and termination debugging.
broker        | *        | Broker and connection state debugging.
topic         | *        | Topic and partition state debugging. Includes leader changes.
metadata      | *        | Cluster and topic metadata retrieval debugging.
feature       | *        | Kafka protocol feature support as negotiated with the broker.
queue         | producer | Message queue debugging.
msg           | *        | Message debugging. Includes information about batching, compression, sizes, etc.
protocol      | *        | Kafka protocol request/response debugging. Includes latency (rtt) printouts.
cgrp          | consumer | Low-level consumer group state debugging.
security      | *        | Security and authentication debugging.
fetch         | consumer | Consumer message fetch debugging. Includes decision when and why messages are fetched.
interceptor   | *        | Interceptor interface debugging.
plugin        | *        | Plugin loading debugging.
consumer      | consumer | High-level consumer debugging.
admin         | admin    | Admin API debugging.
eos           | producer | Idempotent Producer debugging.
mock          | *        | Mock cluster functionality debugging.
assignor      | consumer | Detailed consumer group partition assignor debugging.
conf          | *        | Display set configuration properties on startup.
all           | *        | All of the above.


Suggested debugging settings for troubleshooting:

Problem space          | Type     | Debug setting
-----------------------|----------|-------------------
Producer not delivering messages to broker | producer | `broker,topic,msg`
Consumer not fetching messages | consumer | Start with `consumer`, or use `cgrp,fetch` for detailed information.
Consumer starts reading at unexpected offset | consumer | `consumer` or `cgrp,fetch`
Authentication or connectivity issues | * | `broker,auth`
Protocol handling or latency | * | `broker,protocol`
Topic leader and state | * | `topic,metadata`




### Feature discovery

Apache Kafka broker version 0.10.0 added support for the ApiVersionRequest API
which allows a client to query a broker for its range of supported API versions.

librdkafka supports this functionality and will query each broker on connect
for this information (if `api.version.request=true`) and use it to enable or disable
various protocol features, such as MessageVersion 1 (timestamps), KafkaConsumer, etc.

If the broker fails to respond to the ApiVersionRequest librdkafka will
assume the broker is too old to support the API and fall back to an older
broker version's API. These fallback versions are hardcoded in librdkafka
and is controlled by the `broker.version.fallback` configuration property.



### Producer API

After setting up the `rd_kafka_t` object with type `RD_KAFKA_PRODUCER` and one
or more `rd_kafka_topic_t` objects librdkafka is ready for accepting messages
to be produced and sent to brokers.

The `rd_kafka_produce()` function takes the following arguments:

  * `rkt` - the topic to produce to, previously created with
	  `rd_kafka_topic_new()`
  * `partition` - partition to produce to. If this is set to
	  `RD_KAFKA_PARTITION_UA` (UnAssigned) then the configured partitioner
		  function will be used to select a target partition.
  * `msgflags` - 0, or one of:
	  * `RD_KAFKA_MSG_F_COPY` - librdkafka will immediately make a copy of
	    the payload. Use this when the payload is in non-persistent
	    memory, such as the stack.
	  * `RD_KAFKA_MSG_F_FREE` - let librdkafka free the payload using
	    `free(3)` when it is done with it.

	These two flags are mutually exclusive and neither need to be set in
	which case the payload is neither copied nor freed by librdkafka.

	If `RD_KAFKA_MSG_F_COPY` flag is not set no data copying will be
	performed and librdkafka will hold on the payload pointer until
	the message has been delivered or fails.
	The delivery report callback will be called when librdkafka is done
	with the message to let the application regain ownership of the
	payload memory.
	The application must not free the payload in the delivery report
	callback if `RD_KAFKA_MSG_F_FREE is set`.
  * `payload`,`len` - the message payload
  * `key`,`keylen` - an optional message key which can be used for partitioning.
	  It will be passed to the topic partitioner callback, if any, and
	  will be attached to the message when sending to the broker.
  * `msg_opaque` - an optional application-provided per-message opaque pointer
	  that will be provided in the message delivery callback to let
	  the application reference a specific message.


`rd_kafka_produce()` is a non-blocking API, it will enqueue the message
on an internal queue and return immediately.
If the new message would cause the internal queue to exceed
`queue.buffering.max.messages` or `queue.buffering.max.kbytes`
configuration properties, `rd_kafka_produce()` returns -1 and sets errno
to `ENOBUFS` and last_error to `RD_KAFKA_RESP_ERR__QUEUE_FULL`, thus
providing a backpressure mechanism.


`rd_kafka_producev()` provides an alternative produce API that does not
require a topic `rkt` object and also provides support for extended
message fields, such as timestamp and headers.


**Note**: See `examples/rdkafka_performance.c` for a producer implementation.


### Simple Consumer API (legacy)

NOTE: For the high-level KafkaConsumer interface see rd_kafka_subscribe (rdkafka.h) or KafkaConsumer (rdkafkacpp.h)

The consumer API is a bit more stateful than the producer API.
After creating `rd_kafka_t` with type `RD_KAFKA_CONSUMER` and
`rd_kafka_topic_t` instances the application must also start the consumer
for a given partition by calling `rd_kafka_consume_start()`.

`rd_kafka_consume_start()` arguments:

  * `rkt` - the topic to start consuming from, previously created with
    	  `rd_kafka_topic_new()`.
  * `partition` - partition to consume from.
  * `offset` - message offset to start consuming from. This may either be an
    	     absolute message offset or one of the three special offsets:
	     `RD_KAFKA_OFFSET_BEGINNING` to start consuming from the beginning
	     of the partition's queue (oldest message), or
	     `RD_KAFKA_OFFSET_END` to start consuming at the next message to be
	     produced to the partition, or
	     `RD_KAFKA_OFFSET_STORED` to use the offset store.

After a topic+partition consumer has been started librdkafka will attempt
to keep `queued.min.messages` messages in the local queue by repeatedly
fetching batches of messages from the broker. librdkafka will fetch all
consumed partitions for which that broker is a leader, through a single
request.

This local message queue is then served to the application through three
different consume APIs:

  * `rd_kafka_consume()` - consumes a single message
  * `rd_kafka_consume_batch()` - consumes one or more messages
  * `rd_kafka_consume_callback()` - consumes all messages in the local
    queue and calls a callback function for each one.

These three APIs are listed above the ascending order of performance,
`rd_kafka_consume()` being the slowest and `rd_kafka_consume_callback()` being
the fastest. The different consume variants are provided to cater for different
application needs.

A consumed message, as provided or returned by each of the consume functions,
is represented by the `rd_kafka_message_t` type.

`rd_kafka_message_t` members:

  * `err` - Error signaling back to the application. If this field is non-zero
    	  the `payload` field should be considered an error message and
	  `err` is an error code (`rd_kafka_resp_err_t`).
	  If `err` is zero then the message is a proper fetched message
	  and `payload` et.al contains message payload data.
  * `rkt`,`partition` - Topic and partition for this message or error.
  * `payload`,`len` - Message payload data or error message (err!=0).
  * `key`,`key_len` - Optional message key as specified by the producer
  * `offset` - Message offset

Both the `payload` and `key` memory, as well as the message as a whole, is
owned by librdkafka and must not be used after an `rd_kafka_message_destroy()`
call. librdkafka will share the same messageset receive buffer memory for all
message payloads of that messageset to avoid excessive copying which means
that if the application decides to hang on to a single `rd_kafka_message_t`
it will hinder the backing memory to be released for all other messages
from the same messageset.

When the application is done consuming messages from a topic+partition it
should call `rd_kafka_consume_stop()` to stop the consumer. This will also
purge any messages currently in the local queue.


**Note**: See `examples/rdkafka_performance.c` for a consumer implementation.


#### Offset management

Broker based offset management is available for broker version >= 0.9.0
in conjunction with using the high-level KafkaConsumer interface (see
rdkafka.h or rdkafkacpp.h)

Offset management is also available through a deprecated local offset file,
where the offset is periodically written to a local file for each
topic+partition according to the following topic configuration properties:

  * `enable.auto.commit`
  * `auto.commit.interval.ms`
  * `offset.store.path`
  * `offset.store.sync.interval.ms`

The legacy `auto.commit.enable` topic configuration property is only to be used
with the legacy low-level consumer.
Use `enable.auto.commit` with the modern KafkaConsumer.


##### Auto offset commit

The consumer will automatically commit offsets every `auto.commit.interval.ms`
when `enable.auto.commit` is enabled (default).

Offsets to be committed are kept in a local in-memory offset store,
this offset store is updated by `consumer_poll()` (et.al) to
store the offset of the last message passed to the application
(per topic+partition).

##### At-least-once processing
Since auto commits are performed in a background thread this may result in
the offset for the latest message being committed before the application has
finished processing the message. If the application was to crash or exit
prior to finishing processing, and the offset had been auto committed,
the next incarnation of the consumer application would start at the next
message, effectively missing the message that was processed when the
application crashed.
To avoid this scenario the application can disable the automatic
offset **store** by setting `enable.auto.offset.store` to false
and manually **storing** offsets after processing by calling
`rd_kafka_offsets_store()`.
This gives an application fine-grained control on when a message
is eligible for committing without having to perform the commit itself.
`enable.auto.commit` should be set to true when using manual offset storing.
The latest stored offset will be automatically committed every
`auto.commit.interval.ms`.

**Note**: Only greater offsets are committed, e.g., if the latest committed
          offset was 10 and the application performs an offsets_store()
          with offset 9, that offset will not be committed.


##### Auto offset reset

The consumer will by default try to acquire the last committed offsets for
each topic+partition it is assigned using its configured `group.id`.
If there is no committed offset available, or the consumer is unable to
fetch the committed offsets, the policy of `auto.offset.reset` will kick in.
This configuration property may be set to one the following values:

 * `earliest` - start consuming the earliest message of the partition.
 * `latest` - start consuming the next message to be produced to the partition.
 * `error` - don't start consuming but isntead raise a consumer error
              with error-code `RD_KAFKA_RESP_ERR__AUTO_OFFSET_RESET` for
              the topic+partition. This allows the application to decide what
              to do in case there is no committed start offset.


### Consumer groups

Broker based consumer groups (requires Apache Kafka broker >=0.9) are supported,
see KafkaConsumer in rdkafka.h or rdkafkacpp.h

The following diagram visualizes the high-level balanced consumer group state
flow and synchronization between the application, librdkafka consumer,
group coordinator, and partition leader(s).

![Consumer group state diagram](src/librdkafka_cgrp_synch.png)


#### Static consumer groups

By default Kafka consumers are rebalanced each time a new consumer joins
the group or an existing member leaves. This is what is known as a dynamic
membership. Apache Kafka >= 2.3.0 introduces static membership.
Unlike dynamic membership, static members can leave and rejoin a group
within the `session.timeout.ms` without triggering a rebalance, retaining
their existing partitions assignment.

To enable static group membership configure each consumer instance
in the group with a unique `group.instance.id`.

Consumers with `group.instance.id` set will not send a leave group request on
close - session timeout, change of subscription, or a new group member joining
the group, are the only mechanisms that will trigger a group rebalance for
static consumer groups.

If a new consumer joins the group with same `group.instance.id` as an
existing consumer, the existing consumer will be fenced and raise a fatal error.
The fatal error is propagated as a consumer error with error code
`RD_KAFKA_RESP_ERR__FATAL`, use `rd_kafka_fatal_error()` to retrieve
the original fatal error code and reason.

To read more about static group membership, see [KIP-345](https://cwiki.apache.org/confluence/display/KAFKA/KIP-345%3A+Introduce+static+membership+protocol+to+reduce+consumer+rebalances).


### Note on Batch consume APIs

Using multiple instances of `rd_kafka_consume_batch()` and/or `rd_kafka_consume_batch_queue()`
APIs concurrently is not thread safe and will result in undefined behaviour. We strongly recommend a
single instance of these APIs to be used at a given time. This usecase is not supported and will not
be supported in future as well. There are different ways to achieve similar result:

* Create multiple consumers reading from different partitions. In this way, different partitions
  are read by different consumers and each consumer can run its own batch call.
* Create multiple consumers in same consumer group. In this way, partitions are assigned to
  different consumers and each consumer can run its own batch call.
* Create single consumer and read data from single batch call and process this data in parallel.

Even after this if you feel the need to use multiple instances of these APIs for the same consumer
concurrently, then don't use any of the **seek**, **pause**, **resume** or **rebalancing** operation
in conjunction with these API calls. For **rebalancing** operation to work in sequencial manner, please
set `rebalance_cb` configuration property (refer [examples/rdkafka_complex_consumer_example.c](examples/rdkafka_complex_consumer_example.c)
for the help with the usage) for the consumer.


### Topics

#### Unknown or unauthorized topics

If a consumer application subscribes to non-existent or unauthorized topics
a consumer error will be propagated for each unavailable topic with the
error code set to either `RD_KAFKA_RESP_ERR_UNKNOWN_TOPIC_OR_PART` or a
broker-specific error code, such as
`RD_KAFKA_RESP_ERR_TOPIC_AUTHORIZATION_FAILED`.

As the topic metadata is refreshed every `topic.metadata.refresh.interval.ms`
the unavailable topics are re-checked for availability, but the same error
will not be raised again for the same topic.

If a consumer has Describe (ACL) permissions for a topic but not Read it will
be able to join a consumer group and start consuming the topic, but the Fetch
requests to retrieve messages from the broker will fail with
`RD_KAFKA_RESP_ERR_TOPIC_AUTHORIZATION_FAILED`.
This error will be raised to the application once per partition and
assign()/seek() and the fetcher will back off the next fetch 10 times longer than
the `fetch.error.backoff.ms` (but at least 1 second).
It is recommended that the application takes appropriate action when this
occurs, for instance adjusting its subscription or assignment to exclude the
unauthorized topic.


#### Topic metadata propagation for newly created topics

Due to the asynchronous nature of topic creation in Apache Kafka it may
take some time for a newly created topic to be known by all brokers in the
cluster.
If a client tries to use a topic after topic creation but before the topic
has been fully propagated in the cluster it will seem as if the topic does not
exist which would raise `RD_KAFKA_RESP_ERR__UNKNOWN_TOPIC` (et.al)
errors to the application.
To avoid these temporary errors being raised, the client will not flag
a topic as non-existent until a propagation time has elapsed, this propagation
defaults to 30 seconds and can be configured with
`topic.metadata.propagation.max.ms`.
The per-topic max propagation time starts ticking as soon as the topic is
referenced (e.g., by produce()).

If messages are produced to unknown topics during the propagation time, the
messages will be queued for later delivery to the broker when the topic
metadata has propagated.
Should the topic propagation time expire without the topic being seen the
produced messages will fail with `RD_KAFKA_RESP_ERR__UNKNOWN_TOPIC`.

**Note**: The propagation time will not take affect if a topic is known to
          the client and then deleted, in this case the topic will immediately
          be marked as non-existent and remain non-existent until a topic
          metadata refresh sees the topic again (after the topic has been
          re-created).


#### Topic auto creation

Topic auto creation is supported by librdkafka, if a non-existent topic is
referenced by the client (by produce to, or consuming from, the topic, etc)
the broker will automatically create the topic (with default partition counts
and replication factor) if the broker configuration property
`auto.create.topics.enable=true` is set.

*Note*: A topic that is undergoing automatic creation may be reported as
unavailable, with e.g., `RD_KAFKA_RESP_ERR_UNKNOWN_TOPIC_OR_PART`, during the
time the topic is being created and partition leaders are elected.

While topic auto creation may be useful for producer applications, it is not
particularily valuable for consumer applications since even if the topic
to consume is auto created there is nothing writing messages to the topic.
To avoid consumers automatically creating topics the
`allow.auto.create.topics` consumer configuration property is set to
`false` by default, preventing the consumer to trigger automatic topic
creation on the broker. This requires broker version v0.11.0.0 or later.
The `allow.auto.create.topics` property may be set to `true` to allow
auto topic creation, which also requires `auto.create.topics.enable=true` to
be configured on the broker.



### Metadata

#### < 0.9.3
Previous to the 0.9.3 release librdkafka's metadata handling
was chatty and excessive, which usually isn't a problem in small
to medium-sized clusters, but in large clusters with a large amount
of librdkafka clients the metadata requests could hog broker CPU and bandwidth.

#### > 0.9.3

The remaining Metadata sections describe the current behaviour.

**Note:** "Known topics" in the following section means topics for
          locally created `rd_kafka_topic_t` objects.


#### Query reasons

There are four reasons to query metadata:

 * brokers - update/populate cluster broker list, so the client can
             find and connect to any new brokers added.

 * specific topic - find leader or partition count for specific topic

 * known topics - same, but for all locally known topics.

 * all topics - get topic names for consumer group wildcard subscription
                matching

The above list is sorted so that the sub-sequent entries contain the
information above, e.g., 'known topics' contains enough information to
also satisfy 'specific topic' and 'brokers'.


#### Caching strategy

The prevalent cache timeout is `metadata.max.age.ms`, any cached entry
will remain authoritative for this long or until a relevant broker error
is returned.


 * brokers - eternally cached, the broker list is additative.

 * topics - cached for `metadata.max.age.ms`



### Fatal errors

If an unrecoverable error occurs, a fatal error is triggered in one
or more of the follow ways depending on what APIs the application is utilizing:

 * C: the `error_cb` is triggered with error code `RD_KAFKA_RESP_ERR__FATAL`,
   the application should call `rd_kafka_fatal_error()` to retrieve the
   underlying fatal error code and error string.
 * C: an `RD_KAFKA_EVENT_ERROR` event is triggered and
   `rd_kafka_event_error_is_fatal()` returns true: the fatal error code
   and string are available through `rd_kafka_event_error()`, and `.._string()`.
 * C and C++: any API call may return `RD_KAFKA_RESP_ERR__FATAL`, use
   `rd_kafka_fatal_error()` to retrieve the underlying fatal error code
   and error string.
 * C++: an `EVENT_ERROR` event is triggered and `event.fatal()` returns true:
   the fatal error code and string are available through `event.err()` and
   `event.str()`.


An application may call `rd_kafka_fatal_error()` at any time to check if
a fatal error has been raised.


#### Fatal producer errors

The idempotent producer guarantees of ordering and no duplicates also
requires a way for the client to fail gracefully when these guarantees
can't be satisfied.

If a fatal error has been raised, sub-sequent use of the following API calls
will fail:

 * `rd_kafka_produce()`
 * `rd_kafka_producev()`
 * `rd_kafka_produce_batch()`

The underlying fatal error code will be returned, depending on the error
reporting scheme for each of those APIs.


When a fatal error has occurred the application should call `rd_kafka_flush()`
to wait for all outstanding and queued messages to drain before terminating
the application.
`rd_kafka_purge(RD_KAFKA_PURGE_F_QUEUE)` is automatically called by the client
when a producer fatal error has occurred, messages in-flight are not purged
automatically to allow waiting for the proper acknowledgement from the broker.
The purged messages in queue will fail with error code set to
`RD_KAFKA_RESP_ERR__PURGE_QUEUE`.


#### Fatal consumer errors

A consumer configured for static group membership (`group.instance.id`) may
raise a fatal error if a new consumer instance is started with the same
instance id, causing the existing consumer to be fenced by the new consumer.

This fatal error is propagated on the fenced existing consumer in multiple ways:
 * `error_cb` (if configured) is triggered.
 * `rd_kafka_consumer_poll()` (et.al) will return a message object
   with the `err` field set to `RD_KAFKA_ERR__FATAL`.
 * any sub-sequent calls to state-changing consumer calls will
   return `RD_KAFKA_ERR___FATAL`.
   This includes `rd_kafka_subscribe()`, `rd_kafka_assign()`,
   `rd_kafka_consumer_close()`, `rd_kafka_commit*()`, etc.

The consumer will automatically stop consuming when a fatal error has occurred
and no further subscription, assignment, consumption or offset committing
will be possible. At this point the application should simply destroy the
consumer instance and terminate the application since it has been replaced
by a newer instance.


## Compatibility

### Broker version compatibility

librdkafka supports all released Apache Kafka broker versions since 0.8.0.0.0,
but not all features may be available on all broker versions since some
features rely on newer broker functionality.

**Current defaults:**
 * `api.version.request=true`
 * `broker.version.fallback=0.10.0`
 * `api.version.fallback.ms=0` (never revert to `broker.version.fallback`)

Depending on what broker version you are using, please configure your
librdkafka based client as follows:

#### Broker version >= 0.10.0.0 (or trunk)

For librdkafka >= v1.0.0 there is no need to set any api.version-related
configuration parameters, the defaults are tailored for broker version 0.10.0.0
or later.

For librdkafka < v1.0.0, please specify:
```
api.version.request=true
api.version.fallback.ms=0
```


#### Broker versions 0.9.0.x

```
api.version.request=false
broker.version.fallback=0.9.0.x  (the exact 0.9.0.. version you are using)
```

#### Broker versions 0.8.x.y

```
api.version.request=false
broker.version.fallback=0.8.x.y  (your exact 0.8... broker version)
```

#### Detailed description

Apache Kafka version 0.10.0.0 added support for
[KIP-35](https://cwiki.apache.org/confluence/display/KAFKA/KIP-35+-+Retrieving+protocol+version) -
querying the broker for supported API request types and versions -
allowing the client to figure out what features it can use.
But for older broker versions there is no way for the client to reliably know
what protocol features the broker supports.

To alleviate this situation librdkafka has three configuration properties:
 * `api.version.request=true|false` - enables the API version request,
   this requires a >= 0.10.0.0 broker and will cause a disconnect on
   brokers 0.8.x - this disconnect is recognized by librdkafka and on the next
   connection attempt (which is immediate) it will disable the API version
   request and use `broker.version.fallback` as a basis of available features.
   **NOTE**: Due to a bug in broker version 0.9.0.0 & 0.9.0.1 the broker will
   not close the connection when receiving the API version request, instead
   the request will time out in librdkafka after 10 seconds and it will fall
   back to `broker.version.fallback` on the next immediate connection attempt.
 * `broker.version.fallback=X.Y.Z.N` - if the API version request fails
   (if `api.version.request=true`) or API version requests are disabled
   (`api.version.request=false`) then this tells librdkafka what version the
   broker is running and adapts its feature set accordingly.
 * `api.version.fallback.ms=MS` - In the case where `api.version.request=true`
   and the API version request fails, this property dictates for how long
   librdkafka will use `broker.version.fallback` instead of
   `api.version.request=true`. After `MS` has passed the API version request
   will be sent on any new connections made for the broker in question.
   This allows upgrading the Kafka broker to a new version with extended
   feature set without needing to restart or reconfigure the client
   (given that `api.version.request=true`).

*Note: These properties applies per broker.*

The API version query was disabled by default (`api.version.request=false`) in
librdkafka up to and including v0.9.5 due to the afforementioned bug in
broker version 0.9.0.0 & 0.9.0.1, but was changed to `true` in
librdkafka v0.11.0.


### Supported KIPs

The [Apache Kafka Implementation Proposals (KIPs)](https://cwiki.apache.org/confluence/display/KAFKA/Kafka+Improvement+Proposals) supported by librdkafka.


| KIP                                                                      | Kafka release               | Status                                                                                        |
|--------------------------------------------------------------------------|-----------------------------|-----------------------------------------------------------------------------------------------|
| KIP-1 - Stop accepting request.required.acks > 1                         | 0.9.0.0                     | Not enforced on client (due to backwards compat with brokers  <0.8.3)                         |
| KIP-4 - Metadata protocol changes                                        | 0.9.0.0, 0.10.0.0, 0.10.1.0 | Supported                                                                                     |
| KIP-8 - Producer flush()                                                 | 0.9.0.0                     | Supported                                                                                     |
| KIP-12 - SASL Kerberos                                                   | 0.9.0.0                     | Supported (uses SSPI/logged-on-user on Windows, full KRB5 keytabs on Unix)                    |
| KIP-13 - Protocol request throttling (enforced on broker)                | 0.9.0.0                     | Supported                                                                                     |
| KIP-15 - Producer close with timeout                                     | 0.9.0.0                     | Supported (through flush() + destroy())                                                       |
| KIP-19 - Request timeouts                                                | 0.9.0.0                     | Supported                                                                                     |
| KIP-22 - Producer pluggable partitioner                                  | 0.9.0.0                     | Supported (not supported by Go, .NET and Python)                                              |
| KIP-31 - Relative offsets in messagesets                                 | 0.10.0.0                    | Supported                                                                                     |
| KIP-35 - ApiVersionRequest                                               | 0.10.0.0                    | Supported                                                                                     |
| KIP-40 - ListGroups and DescribeGroups                                   | 0.9.0.0                     | Supported                                                                                     |
| KIP-41 - max.poll.records                                                | 0.10.0.0                    | Supported through batch consumption interface (not supported by .NET and Go)                  |
| KIP-42 - Producer and Consumer interceptors                              | 0.10.0.0                    | Supported (not supported by Go, .NET and Python)                                              |
| KIP-43 - SASL PLAIN and handshake                                        | 0.10.0.0                    | Supported                                                                                     |
| KIP-48 - Delegation tokens                                               | 1.1.0                       | Not supported                                                                                 |
| KIP-54 - Sticky partition assignment strategy                            | 0.11.0.0                    | Supported but not available, use KIP-429 instead.                                             |
| KIP-57 - Interoperable LZ4 framing                                       | 0.10.0.0                    | Supported                                                                                     |
| KIP-62 - max.poll.interval and background heartbeats                     | 0.10.1.0                    | Supported                                                                                     |
| KIP-70 - Proper client rebalance event on unsubscribe/subscribe          | 0.10.1.0                    | Supported                                                                                     |
| KIP-74 - max.partition.fetch.bytes                                       | 0.10.1.0                    | Supported                                                                                     |
| KIP-78 - Retrieve Cluster Id                                             | 0.10.1.0                    | Supported (not supported by .NET)                                                             |
| KIP-79 - OffsetsForTimes                                                 | 0.10.1.0                    | Supported                                                                                     |
| KIP-81 - Consumer pre-fetch buffer size                                  | 2.4.0 (WIP)                 | Supported                                                                                     |
| KIP-82 - Record Headers                                                  | 0.11.0.0                    | Supported                                                                                     |
| KIP-84 - SASL SCRAM                                                      | 0.10.2.0                    | Supported                                                                                     |
| KIP-85 - SASL config properties                                          | 0.10.2.0                    | Supported                                                                                     |
| KIP-86 - Configurable SASL callbacks                                     | 2.0.0                       | Not supported                                                                                 |
| KIP-88 - AdminAPI: ListGroupOffsets                                      | 0.10.2.0                    | Supported                                                                                 |
| KIP-91 - Intuitive timeouts in Producer                                  | 2.1.0                       | Supported                                                                                     |
| KIP-92 - Per-partition lag metrics in Consumer                           | 0.10.2.0                    | Supported                                                                                     |
| KIP-97 - Backwards compatibility with older brokers                      | 0.10.2.0                    | Supported                                                                                     |
| KIP-98 - EOS                                                             | 0.11.0.0                    | Supported                                                                                     |
| KIP-102 - Close with timeout in consumer                                 | 0.10.2.0                    | Not supported                                                                                 |
| KIP-107 - AdminAPI: DeleteRecordsBefore                                  | 0.11.0.0                    | Supported                                                                                     |
| KIP-110 - ZStd compression                                               | 2.1.0                       | Supported                                                                                     |
| KIP-117 - AdminClient                                                    | 0.11.0.0                    | Supported                                                                                     |
| KIP-124 - Request rate quotas                                            | 0.11.0.0                    | Partially supported (depending on protocol request)                                           |
| KIP-126 - Producer ensure proper batch size after compression            | 0.11.0.0                    | Supported                                                                                     |
| KIP-133 - AdminAPI: DescribeConfigs and AlterConfigs                     | 0.11.0.0                    | Supported                                                                                     |
| KIP-140 - AdminAPI: ACLs                                                 | 0.11.0.0                    | Supported                                                                                     |
| KIP-144 - Broker reconnect backoff                                       | 0.11.0.0                    | Supported                                                                                     |
| KIP-152 - Improved SASL auth error messages                              | 1.0.0                       | Supported                                                                                     |
| KIP-192 - Cleaner idempotence semantics                                  | 1.0.0                       | Not supported (superceeded by KIP-360)                                                        |
| KIP-195 - AdminAPI: CreatePartitions                                     | 1.0.0                       | Supported                                                                                     |
| KIP-204 - AdminAPI: DeleteRecords                                        | 1.1.0                       | Supported                                                                                     |
| KIP-219 - Client-side throttling                                         | 2.0.0                       | Not supported                                                                                 |
| KIP-222 - AdminAPI: Consumer group operations                            | 2.0.0                       | Supported                                                                                     |
| KIP-223 - Consumer partition lead metric                                 | 2.0.0                       | Not supported                                                                                 |
| KIP-226 - AdminAPI: Dynamic broker config                                | 1.1.0                       | Supported                                                                                     |
| KIP-227 - Consumer Incremental Fetch                                     | 1.1.0                       | Not supported                                                                                 |
| KIP-229 - AdminAPI: DeleteGroups                                         | 1.1.0                       | Supported                                                                                     |
| KIP-235 - DNS alias for secure connections                               | 2.1.0                       | Not supported                                                                                 |
| KIP-249 - AdminAPI: Deletegation Tokens                                  | 2.0.0                       | Not supported                                                                                 |
| KIP-255 - SASL OAUTHBEARER                                               | 2.0.0                       | Supported                                                                                     |
| KIP-266 - Fix indefinite consumer timeouts                               | 2.0.0                       | Supported (bound by session.timeout.ms and max.poll.interval.ms)                              |
| KIP-289 - Consumer group.id default to NULL                              | 2.2.0                       | Supported                                                                                     |
| KIP-294 - SSL endpoint verification                                      | 2.0.0                       | Supported                                                                                     |
| KIP-302 - Use all addresses for resolved broker hostname                 | 2.1.0                       | Supported                                                                                     |
| KIP-320 - Consumer: handle log truncation                                | 2.1.0, 2.2.0                | Supported                                                                                     |
| KIP-322 - DeleteTopics disabled error code                               | 2.1.0                       | Supported                                                                                     |
| KIP-339 - AdminAPI: incrementalAlterConfigs                              | 2.3.0                       |  Supported                                                                                 |
| KIP-341 - Update Sticky partition assignment data                        | 2.3.0                       | Not supported (superceeded by KIP-429)                                                        |
| KIP-342 - Custom SASL OAUTHBEARER extensions                             | 2.1.0                       | Supported                                                                                     |
| KIP-345 - Consumer: Static membership                                    | 2.4.0                       | Supported                                                                                     |
| KIP-357 - AdminAPI: list ACLs per principal                              | 2.1.0                       | Not supported                                                                                 |
| KIP-359 - Producer: use EpochLeaderId                                    | 2.4.0                       | Not supported                                                                                 |
| KIP-360 - Improve handling of unknown Idempotent Producer                | 2.5.0                       | Supported                                                                                     |
| KIP-361 - Consumer: add config to disable auto topic creation            | 2.3.0                       | Supported                                                                                     |
| KIP-368 - SASL periodic reauth                                           | 2.2.0                       | Not supported                                                                                 |
| KIP-369 - Always roundRobin partitioner                                  | 2.4.0                       | Not supported                                                                                 |
| KIP-389 - Consumer group max size                                        | 2.2.0                       | Supported (error is propagated to application, but the consumer does not raise a fatal error) |
| KIP-392 - Allow consumers to fetch from closest replica                  | 2.4.0                       | Supported                                                                                     |
| KIP-394 - Consumer: require member.id in JoinGroupRequest                | 2.2.0                       | Supported                                                                                     |
| KIP-396 - AdminAPI: commit/list offsets                                  | 2.4.0                       | Partially supported (remaining APIs available outside Admin client)                           |
| KIP-412 - AdminAPI: adjust log levels                                    | 2.4.0                       | Not supported                                                                                 |
| KIP-421 - Variables in client config files                               | 2.3.0                       | Not applicable (librdkafka, et.al, does not provide a config file interface, and shouldn't)   |
| KIP-429 - Consumer: incremental rebalance protocol                       | 2.4.0                       | Supported                                                                                     |
| KIP-430 - AdminAPI: return authorized operations in Describe.. responses | 2.3.0                       | Not supported                                                                                 |
| KIP-436 - Start time in stats                                            | 2.3.0                       | Supported                                                                                     |
| KIP-447 - Producer scalability for EOS                                   | 2.5.0                       | Supported                                                                                     |
| KIP-455 - AdminAPI: Replica assignment                                   | 2.4.0 (WIP)                 | Not supported                                                                                 |
| KIP-460 - AdminAPI: electPreferredLeader                                 | 2.4.0                       | Not supported                                                                                 |
| KIP-464 - AdminAPI: defaults for createTopics                            | 2.4.0                       | Supported                                                                                     |
| KIP-467 - Per-message (sort of) error codes in ProduceResponse           | 2.4.0 (WIP)                 | Not supported                                                                                 |
| KIP-480 - Sticky partitioner                                             | 2.4.0                       | Supported                                                                                     |
| KIP-482 - Optional fields in Kafka protocol                              | 2.4.0                       | Partially supported (ApiVersionRequest)                                                       |
| KIP-496 - AdminAPI: delete offsets                                       | 2.4.0                       | Supported                                                                                     |
| KIP-511 - Collect Client's Name and Version                              | 2.4.0                       | Supported                                                                                     |
| KIP-514 - Bounded flush()                                                | 2.4.0                       | Supported                                                                                     |
| KIP-517 - Consumer poll() metrics                                        | 2.4.0                       | Not supported                                                                                 |
| KIP-518 - Allow listing consumer groups per state                        | 2.6.0                       | Supported                                                                                     |
| KIP-519 - Make SSL engine configurable                                   | 2.6.0                       | Supported                                                                                     |
| KIP-525 - Return topic metadata and configs in CreateTopics response     | 2.4.0                       | Not supported                                                                                 |
| KIP-526 - Reduce Producer Metadata Lookups for Large Number of Topics    | 2.5.0                       | Not supported                                                                                 |
| KIP-533 - Add default API timeout to AdminClient                         | 2.5.0                       | Not supported                                                                                 |
| KIP-546 - Add Client Quota APIs to AdminClient                           | 2.6.0                       | Not supported                                                                                 |
| KIP-559 - Make the Kafka Protocol Friendlier with L7 Proxies             | 2.5.0                       | Not supported                                                                                 |
| KIP-568 - Explicit rebalance triggering on the Consumer                  | 2.6.0                       | Not supported                                                                                 |
| KIP-659 - Add metadata to DescribeConfigsResponse                        | 2.6.0                       | Not supported                                                                                 |
| KIP-580 - Exponential backoff for Kafka clients                          | WIP                         | Partially supported                                                                           |
| KIP-584 - Versioning scheme for features                                 | WIP                         | Not supported                                                                                 |
| KIP-588 - Allow producers to recover gracefully from txn timeouts        | 2.8.0 (WIP)                 | Not supported                                                                                 |
| KIP-601 - Configurable socket connection timeout                         | 2.7.0                       | Supported                                                                                     |
| KIP-602 - Use all resolved addresses by default                          | 2.6.0                       | Supported                                                                                     |
| KIP-651 - Support PEM format for SSL certs and keys                      | 2.7.0                       | Supported                                                                                     |
| KIP-654 - Aborted txns with non-flushed msgs should not be fatal         | 2.7.0                       | Supported                                                                                     |
| KIP-735 - Increase default consumer session timeout                      | 3.0.0                       | Supported                                                                                     |
| KIP-768 - SASL/OAUTHBEARER OIDC support                                  | 3.0                         | Supported                                                                                     |




### Supported protocol versions

"Kafka max" is the maximum ApiVersion supported in Apache Kafka 3.3.1, while
"librdkafka max" is the maximum ApiVersion supported in the latest
release of librdkafka.


<<<<<<< HEAD
| ApiKey  | Request name            | Kafka max   | librdkafka max          |
| ------- | ----------------------- | ----------- | ----------------------- |
| 0       | Produce                 | 9           | 7                       |
| 1       | Fetch                   | 13          | 11                      |
| 2       | ListOffsets             | 7           | 2                       |
| 3       | Metadata                | 12          | 4                       |
| 8       | OffsetCommit            | 8           | 7                       |
| 9       | OffsetFetch             | 8           | 7                       |
| 10      | FindCoordinator         | 4           | 2                       |
| 11      | JoinGroup               | 9           | 5                       |
| 12      | Heartbeat               | 4           | 3                       |
| 13      | LeaveGroup              | 5           | 1                       |
| 14      | SyncGroup               | 5           | 3                       |
| 15      | DescribeGroups          | 5           | 4                       |
| 16      | ListGroups              | 4           | 4                       |
| 17      | SaslHandshake           | 1           | 1                       |
| 18      | ApiVersions             | 3           | 3                       |
| 19      | CreateTopics            | 7           | 4                       |
| 20      | DeleteTopics            | 6           | 1                       |
| 21      | DeleteRecords           | 2           | 1                       |
| 22      | InitProducerId          | 4           | 4                       |
| 24      | AddPartitionsToTxn      | 3           | 0                       |
| 25      | AddOffsetsToTxn         | 3           | 0                       |
| 26      | EndTxn                  | 3           | 1                       |
| 28      | TxnOffsetCommit         | 3           | 3                       |
| 32      | DescribeConfigs         | 4           | 1                       |
| 33      | AlterConfigs            | 2           | 0                       |
| 36      | SaslAuthenticate        | 2           | 0                       |
| 37      | CreatePartitions        | 3           | 0                       |
| 42      | DeleteGroups            | 2           | 1                       |
| 44      | IncrementalAlterConfigs | TBD         | TBD                     |
| 47      | OffsetDelete            | 0           | 0                       |
=======
| ApiKey  | Request name        | Kafka max   | librdkafka max          |
| ------- | ------------------- | ----------- | ----------------------- |
| 0       | Produce             | 9           | 7                       |
| 1       | Fetch               | 13          | 11                      |
| 2       | ListOffsets         | 7           | 2                       |
| 3       | Metadata            | 12          | 9                       |
| 8       | OffsetCommit        | 8           | 7                       |
| 9       | OffsetFetch         | 8           | 7                       |
| 10      | FindCoordinator     | 4           | 2                       |
| 11      | JoinGroup           | 9           | 5                       |
| 12      | Heartbeat           | 4           | 3                       |
| 13      | LeaveGroup          | 5           | 1                       |
| 14      | SyncGroup           | 5           | 3                       |
| 15      | DescribeGroups      | 5           | 4                       |
| 16      | ListGroups          | 4           | 4                       |
| 17      | SaslHandshake       | 1           | 1                       |
| 18      | ApiVersions         | 3           | 3                       |
| 19      | CreateTopics        | 7           | 4                       |
| 20      | DeleteTopics        | 6           | 1                       |
| 21      | DeleteRecords       | 2           | 1                       |
| 22      | InitProducerId      | 4           | 4                       |
| 24      | AddPartitionsToTxn  | 3           | 0                       |
| 25      | AddOffsetsToTxn     | 3           | 0                       |
| 26      | EndTxn              | 3           | 1                       |
| 28      | TxnOffsetCommit     | 3           | 3                       |
| 32      | DescribeConfigs     | 4           | 1                       |
| 33      | AlterConfigs        | 2           | 1                       |
| 36      | SaslAuthenticate    | 2           | 0                       |
| 37      | CreatePartitions    | 3           | 0                       |
| 42      | DeleteGroups        | 2           | 1                       |
| 47      | OffsetDelete        | 0           | 0                       |
>>>>>>> 4b63c6c8



# Recommendations for language binding developers

These recommendations are targeted for developers that wrap librdkafka
with their high-level languages, such as confluent-kafka-go or node-rdkafka.

## Expose the configuration interface pass-thru

librdkafka's string-based key=value configuration property interface controls
most runtime behaviour and evolves over time.
Most features are also only configuration-based, meaning they do not require a
new API (SSL and SASL are two good examples which are purely enabled through
configuration properties) and thus no changes needed to the binding/application
code.

If your language binding/applications allows configuration properties to be set
in a pass-through fashion without any pre-checking done by your binding code it
means that a simple upgrade of the underlying librdkafka library (but not your
bindings) will provide new features to the user.

## Error constants

The error constants, both the official (value >= 0) errors as well as the
internal (value < 0) errors, evolve constantly.
To avoid hard-coding them to expose to your users, librdkafka provides an API
to extract the full list programmatically during runtime or for
code generation, see `rd_kafka_get_err_descs()`.

## Reporting client software name and version to broker

[KIP-511](https://cwiki.apache.org/confluence/display/KAFKA/KIP-511%3A+Collect+and+Expose+Client%27s+Name+and+Version+in+the+Brokers) introduces a means for a
Kafka client to report its implementation name and version to the broker, the
broker then exposes this as metrics (e.g., through JMX) to help Kafka operators
troubleshoot problematic clients, understand the impact of broker and client
upgrades, etc.
This requires broker version 2.4.0 or later (metrics added in 2.5.0).

librdkafka will send its name (`librdkafka`) and version (e.g., `v1.3.0`)
upon connect to a supporting broker.
To help distinguish high-level client bindings on top of librdkafka, a client
binding should configure the following two properties:
 * `client.software.name` - set to the binding name, e.g,
   `confluent-kafka-go` or `node-rdkafka`.
 * `client.software.version` - the version of the binding and the version
   of librdkafka, e.g., `v1.3.0-librdkafka-v1.3.0` or
   `1.2.0-librdkafka-v1.3.0`.
   It is **highly recommended** to include the librdkafka version in this
   version string.

These configuration properties are hidden (from CONFIGURATION.md et.al.) as
they should typically not be modified by the user.

## Documentation reuse

You are free to reuse the librdkafka API and CONFIGURATION documentation in
your project, but please do return any documentation improvements back to
librdkafka (file a github pull request).

## Community support

You are welcome to direct your users to
[librdkafka's Gitter chat room](http://gitter.im/edenhill/librdkafka) as long as
you monitor the conversions in there to pick up questions specific to your
bindings.
But for the most part user questions are usually generic enough to apply to all
librdkafka bindings.<|MERGE_RESOLUTION|>--- conflicted
+++ resolved
@@ -1968,13 +1968,12 @@
 release of librdkafka.
 
 
-<<<<<<< HEAD
 | ApiKey  | Request name            | Kafka max   | librdkafka max          |
-| ------- | ----------------------- | ----------- | ----------------------- |
+| ------- | ------------------------| ----------- | ----------------------- |
 | 0       | Produce                 | 9           | 7                       |
 | 1       | Fetch                   | 13          | 11                      |
 | 2       | ListOffsets             | 7           | 2                       |
-| 3       | Metadata                | 12          | 4                       |
+| 3       | Metadata                | 12          | 9                       |
 | 8       | OffsetCommit            | 8           | 7                       |
 | 9       | OffsetFetch             | 8           | 7                       |
 | 10      | FindCoordinator         | 4           | 2                       |
@@ -1995,45 +1994,12 @@
 | 26      | EndTxn                  | 3           | 1                       |
 | 28      | TxnOffsetCommit         | 3           | 3                       |
 | 32      | DescribeConfigs         | 4           | 1                       |
-| 33      | AlterConfigs            | 2           | 0                       |
+| 33      | AlterConfigs            | 2           | 1                       |
 | 36      | SaslAuthenticate        | 2           | 0                       |
 | 37      | CreatePartitions        | 3           | 0                       |
 | 42      | DeleteGroups            | 2           | 1                       |
-| 44      | IncrementalAlterConfigs | TBD         | TBD                     |
+| 44      | IncrementalAlterConfigs | 0           | 0                       |
 | 47      | OffsetDelete            | 0           | 0                       |
-=======
-| ApiKey  | Request name        | Kafka max   | librdkafka max          |
-| ------- | ------------------- | ----------- | ----------------------- |
-| 0       | Produce             | 9           | 7                       |
-| 1       | Fetch               | 13          | 11                      |
-| 2       | ListOffsets         | 7           | 2                       |
-| 3       | Metadata            | 12          | 9                       |
-| 8       | OffsetCommit        | 8           | 7                       |
-| 9       | OffsetFetch         | 8           | 7                       |
-| 10      | FindCoordinator     | 4           | 2                       |
-| 11      | JoinGroup           | 9           | 5                       |
-| 12      | Heartbeat           | 4           | 3                       |
-| 13      | LeaveGroup          | 5           | 1                       |
-| 14      | SyncGroup           | 5           | 3                       |
-| 15      | DescribeGroups      | 5           | 4                       |
-| 16      | ListGroups          | 4           | 4                       |
-| 17      | SaslHandshake       | 1           | 1                       |
-| 18      | ApiVersions         | 3           | 3                       |
-| 19      | CreateTopics        | 7           | 4                       |
-| 20      | DeleteTopics        | 6           | 1                       |
-| 21      | DeleteRecords       | 2           | 1                       |
-| 22      | InitProducerId      | 4           | 4                       |
-| 24      | AddPartitionsToTxn  | 3           | 0                       |
-| 25      | AddOffsetsToTxn     | 3           | 0                       |
-| 26      | EndTxn              | 3           | 1                       |
-| 28      | TxnOffsetCommit     | 3           | 3                       |
-| 32      | DescribeConfigs     | 4           | 1                       |
-| 33      | AlterConfigs        | 2           | 1                       |
-| 36      | SaslAuthenticate    | 2           | 0                       |
-| 37      | CreatePartitions    | 3           | 0                       |
-| 42      | DeleteGroups        | 2           | 1                       |
-| 47      | OffsetDelete        | 0           | 0                       |
->>>>>>> 4b63c6c8
 
 
 
