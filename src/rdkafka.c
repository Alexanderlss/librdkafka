--- conflicted
+++ resolved
@@ -1604,21 +1604,6 @@
                 },
             [3 /*hide-unless-non-zero*/] = {
                 /* Hide Admin requests unless they've been used */
-<<<<<<< HEAD
-                [RD_KAFKAP_CreateTopics]            = rd_true,
-                [RD_KAFKAP_DeleteTopics]            = rd_true,
-                [RD_KAFKAP_DeleteRecords]           = rd_true,
-                [RD_KAFKAP_CreatePartitions]        = rd_true,
-                [RD_KAFKAP_DescribeAcls]            = rd_true,
-                [RD_KAFKAP_CreateAcls]              = rd_true,
-                [RD_KAFKAP_DeleteAcls]              = rd_true,
-                [RD_KAFKAP_DescribeConfigs]         = rd_true,
-                [RD_KAFKAP_AlterConfigs]            = rd_true,
-                [RD_KAFKAP_IncrementalAlterConfigs] = rd_true,
-                [RD_KAFKAP_DeleteGroups]            = rd_true,
-                [RD_KAFKAP_ListGroups]              = rd_true,
-                [RD_KAFKAP_DescribeGroups]          = rd_true}};
-=======
                 [RD_KAFKAP_CreateTopics]                 = rd_true,
                 [RD_KAFKAP_DeleteTopics]                 = rd_true,
                 [RD_KAFKAP_DeleteRecords]                = rd_true,
@@ -1641,7 +1626,6 @@
                 [RD_KAFKAP_DescribeUserScramCredentials] = rd_true,
                 [RD_KAFKAP_AlterUserScramCredentials]    = rd_true,
             }};
->>>>>>> 4b63c6c8
         int i;
         int cnt = 0;
 
