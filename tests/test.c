--- conflicted
+++ resolved
@@ -247,12 +247,9 @@
 _TEST_DECL(0137_barrier_batch_consume);
 _TEST_DECL(0138_admin_mock);
 _TEST_DECL(0139_offset_validation_mock);
-<<<<<<< HEAD
-_TEST_DECL(0140_cooperative_commit_rebalance);
-=======
 _TEST_DECL(0140_commit_metadata);
-
->>>>>>> 68455af8
+_TEST_DECL(0141_cooperative_commit_rebalance);
+
 
 /* Manual tests */
 _TEST_DECL(8000_idle);
@@ -499,11 +496,8 @@
     _TEST(0137_barrier_batch_consume, 0),
     _TEST(0138_admin_mock, TEST_F_LOCAL, TEST_BRKVER(2, 4, 0, 0)),
     _TEST(0139_offset_validation_mock, 0),
-<<<<<<< HEAD
-    _TEST(0140_cooperative_commit_rebalance, 0),
-=======
     _TEST(0140_commit_metadata, 0),
->>>>>>> 68455af8
+    _TEST(0141_cooperative_commit_rebalance, 0),
 
     /* Manual tests */
     _TEST(8000_idle, TEST_F_MANUAL),
